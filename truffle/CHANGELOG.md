# Truffle Changelog

This changelog summarizes major changes between Truffle versions relevant to languages implementors building upon the Truffle framework. The main focus is on APIs exported by Truffle.

## Version 22.2.0

* GR-38925 Added `InteropLibrary.hasMetaParents(Object)` and `InteropLibrary.getMetaParents(Object)` that allow lookup of the hierarchy of parents for meta objects (e.g. super class or implemented interface of Java classes).
* GR-36557 Deprecated `--engine.MaximumGraalNodeCount` and introduced `--engine.MaximumGraalGraphSize` to control the maximum graal graph size during partial evaluation.
* GR-37493 Added `@DenyReplace` to deny replacement of final node types. 
* GR-37493 Potentially breaking: Disabled replace of all Truffle DSL generated uncached nodes. If you call `Node.replace()` on an uncached version of a generated node or library it will now fail with an `IllegalArgumentException`. As a rule of thumb, uncached versions of nodes should not ever be stored in `@Child` fields. Instead, they should always be used as singletons.
* GR-37493 Removed long time deprecated API `NodeFieldAccessor` without replacement. Added a some utility methods in `NodeUtil` as a replacement for this API: `NodeUtil.collectFieldNames(Class)`, `NodeUtil.collectNodeChildren(Node)` and `NodeUtil.collectNodeProperties(Node)`.
* GR-37100 Deprecated `BytecodeOSRNode.copyIntoOSRFrame(VirtualFrame, VirtualFrame, int)`, in favor of `BytecodeOSRNode.copyIntoOSRFrame(VirtualFrame, VirtualFrame, int, Object)`.
* GR-36944 Added new static APIs to `com.oracle.truffle.api.frame.Frame`:
    * Added new `Static` option to `com.oracle.truffle.api.frame.FrameSlotKind` for index-based slots. Frame slots using this kind cannot be changed to another kind later on. Static frame slots can simultaneously hold one primitive and one object value.
    * Added new `get.../set...` methods postfixed by `Static` for exclusively accessing static frame slots.
    * Added new `copy.../clear...` methods postfixed by `Static` for exclusively copying and clearing static frame slots.
    * Static frame slots are intended for situations where the type of a variable in a frame slots is known ahead of time and does not need any type checks (e.g. in statically typed languages).
* GR-36557 Introduced `--engine.InliningUseSize` which changes the code size approximation during inlining to an approximation of the size of the graph rather than just the node count. This option is false by default.
* GR-37310 Add `BytecodeOSRNode.storeParentFrameInArguments` and `BytecodeOSRNode.restoreParentFrameFromArguments` to give languages more control over how frame arguments in bytecode OSR compilations are created.
* GR-35280 Implemented new domain specific inlining phase for Truffle interpreter host compilation. 
    * In native image hosts the new optimizations is applied to all methods annotated with `@BytecodeInterpreterSwitch` and methods which were detected to be used for runtime compilation. 
    * On HotSpot hosts the new optimizations will be applied to methods annotated with `@BytecodeInterpreterSwitch` only.
    * The annotation `@BytecodeInterpreterSwitchBoundary` was deprecated. Boundaries for the compilation are now inferred from directives like `CompilerDirective.transferToInterpreter()` and `@TruffleBoundary` automatically.
    * See the [HostOptimization.md](https://github.com/oracle/graal/blob/master/truffle/docs/HostCompilation.md) for further details.
* GR-38387 Deterministic and declaration order of `InteropLibrary.getMembers()` is now required.
<<<<<<< HEAD
* GR-38110 Added option to use `long` values as offsets for accessing memory through `ByteArraySupport`.
* GR-39029 Fixed issue in `InteropLibrary` that required `asDate` to be implemented whenever `isTime` is exported; correct dependency is on `isDate`.
* GR-38387 Updated the `InteropLibrary.getMembers()` message regarding ordering and determinism. 
* GR-38945 Truffle IGV dumping with log level 5 (e.g. `-Dgraal.Dump=Truffle:5`) now dumps the graph after each method that was fully partially evaluated. This enables debugging of problems only visible during partial evaluation.
* GR-34894 Removed deprecated `DynamicObject` APIs:
    * `Shape`: `getKeyList(Pred)`, `getPropertyList(Pred)`, `Pred`, `getObjectType`, `getId`, `isRelated`, `createSeparateShape`, `append`, `reservePrimitiveExtensionArray`, `hasTransitionWithKey`
    * `DynamicObject`: all deprecated constructors and methods (`get`, `set`, `contains`, `define`, `delete`, `size`, `isEmpty`, `setShapeAndGrow`, `setShapeAndResize`, `updateShape`, `copy`)
    * `ShapeListener`
    * `TypedLocation`
    * `Layout.newInstance`, `Layout.createShape`
    * `Property`: `copyWithRelocatable`, `copyWithFlags`, `isSame`, `relocate`, `set`, `setInternal`, `setGeneric`.
    * `IncompatibleLocationException`, `FinalLocationException` constructors
* GR-34894 Deprecated legacy and low-level `DynamicObject` APIs:
    * `Shape`: `Allocator`, `allocator`, `createFactory`, `newInstance`, `defineProperty`, `addProperty`, `changeType`, `makeSharedShape`, `getMutex`
    * `ObjectLocation`, `BooleanLocation`, `DoubleLocation`, `IntLocation`, `LongLocation`
    * `Location`: `canSet`, `set`, `setInternal`, `get`, `getInternal`, `incompatibleLocation`, `finalLocation`
    * `Property`: `create`, `get`, `set`, `setSafe`, `setGeneric`.
    * `ObjectType`
    * `DynamicObjectFactory`, `LocationModifier`, `LocationFactory`, `LayoutFactory`
    * `IncompatibleLocationException`, `FinalLocationException`
* GR-34894 Introduced `Location.isPrimitive()`, `Location.getConstantValue()`, and `Shape.makePropertyGetter(Object)`.
=======
* GR-39058 The Static Object Model offers preliminary support for field-based storage also on Native Image. 
>>>>>>> ae1611ac

## Version 22.1.0

* GR-35924 Context preinitialization in combination with auxiliary engine caching now preinitializes a context for each sharing layer with the common configuration of previously created contexts.
* Added [TruffleStrings](https://github.com/oracle/graal/blob/master/truffle/docs/TruffleStrings.md), a flexible string implementation for all Truffle languages.
* Added a `@GeneratePackagePrivate` annotation to change the visibility of generated nodes to package-private even if the template node is public.
* Changed the default [`Object` target type mapping](https://www.graalvm.org/sdk/javadoc/org/graalvm/polyglot/Value.html#as-java.lang.Class-) for values that have both array elements and members from `Map` to `List`.
* GR-36425 Truffle DSL assumption expressions are now always executed instead of cached if their return value can be proven a partial evaluation constant. For example, if an assumption is read from a field in the declared node or a `@Cached` parameter then the expression can be always executed instead of being cached. This improves memory footprint of the generated code as no fields for the assumption cache needs to be generated. Language implementations are encouraged to check all usages of `@Specialization(assumption=...)` and verify whether they can be expressed as a PE constant. Ensure that all fields accessed in the expression are either final or annotated with `@CompilationFinal` and do not bind any dynamic parameter. Note that the DSL cannot infer PE constantness from method bodies and is therefore limited to field accesses. The resolution works through an arbitrary number of field accesses, e.g. through other Node classes, if they are visible in the expression (e.g. `field1.field2.field3`). 
* Added [TruffleLanguage.Env#createHostAdapter](https://www.graalvm.org/truffle/javadoc/com/oracle/truffle/api/TruffleLanguage.Env.html#createHostAdapter-java.lang.Object:A-) accepting host symbols and host classes as the types to extend, replacing and deprecating the `java.lang.Class`-based version.
* GR-10128 Added the `website` property to the [TruffleLanguage.Registration](https://www.graalvm.org/truffle/javadoc/com/oracle/truffle/api/TruffleLanguage.Registration.html#website--) and [TruffleInstrument.Registration](https://www.graalvm.org/truffle/javadoc/com/oracle/truffle/api/instrumentation/TruffleInstrument.Registration.html#website--) allowing language and instrument developers to specify a URL for a web site with further information about their language/tool.
* GR-10128 Added the `usageSyntax` property to the [Option](https://www.graalvm.org/truffle/javadoc/com/oracle/truffle/api/Option.html#usageSyntax--) allowing developers to specify the syntax their option expects. See the javadoc for more information.
* Added `TruffleSafepoint.setAllowActions` to disable thread local actions temporarily for trusted internal guest code. Currently only allowed during the finalization of a context in `TruffleLanguage.finalizeContext(Object)`.
* Added `FrameDescriptor.getInfo()` and `FrameDescriptor.Builder.info()` to associate a user-defined object with a frame descriptor.
* GR-33851 Dropped Java 8 support.
* Deprecated `MemoryFence`. Please use `VarHandle` directly.
* Deprecated `TruffleSafepoint.setBlocked`, in favor of `TruffleSafepoint.setBlockedWithException`, which allows interception and handling of safepoint-thrown exceptions.
* GR-36525 Deprecated `CompilerOptions`. They had no effect for several releases already. Deprecated for removal.
* GR-22281 Deprecated `TruffleRuntime.getCurrentFrame()` and `TruffleRuntime.getCallerFrame()`. They were encouraging unsafe use of the `FrameInstance` class. Note that a `FrameInstance` instance must not be escaped outside the scope of the `FrameInstanceVisitor.visitFrame` method. Language implementers are encouraged to validate all usages of `TruffleRuntime.iterateFrames(...)`. We plan to enforce this rule in future versions of Truffle.
* GR-22281 Added `TruffleRuntime.iterateFrames(FrameInstanceVisitor visitor, int skipFrames)` that allows to efficiently skip a number of frames before the visitor is invoked. This was added to allow efficient migration of usages from the deprecated `TruffleRuntime.getCallerFrame()` method.
* Removed the deprecated `TruffleException` that was deprecated in the GraalVM 20.3.0. The `AbstractTruffleException` no longer implements `TruffleException`. `AbstractTruffleException` methods inherited from the `TruffleException` have been removed. As part of this removal, the recommendation for languages how to [handle exceptions](https://www.graalvm.org/truffle/javadoc/com/oracle/truffle/api/interop/InteropLibrary.html#isException-java.lang.Object-) has been updated.
* Added methods to [TruffleContext.Builder](https://www.graalvm.org/truffle/javadoc/com/oracle/truffle/api/TruffleContext.Builder.html) that allow throwing custom guest exceptions when the new built context is cancelled, hard-exited, or closed and the corresponding exception is about to reach the outer context. In case the customization is not used and the new context is cancelled, hard-exited, or closed, Truffle newly throws an internal error.
    * Added [TruffleContext.Builder#onCancelled](https://www.graalvm.org/truffle/javadoc/com/oracle/truffle/api/TruffleContext.Builder.html#onCancelled-java.lang.Runnable-) that allows throwing a custom guest exception when the new context is cancelled.
    * Added [TruffleContext.Builder#onExited](https://www.graalvm.org/truffle/javadoc/com/oracle/truffle/api/TruffleContext.Builder.html#onExited-java.util.function.Consumer-) that allows throwing a custom guest exception when the new context is hard-exited.
    * Added [TruffleContext.Builder#onClosed](https://www.graalvm.org/truffle/javadoc/com/oracle/truffle/api/TruffleContext.Builder.html#onClosed-java.lang.Runnable-) that allows throwing a custom guest exception when the new context is closed.
* GR-35093 Deprecated `UnionAssumption`, use arrays of assumptions instead. Deprecated `NeverValidAssumption` and `AlwaysValidAssumption`, use `Assumption.NEVER_VALID` and `Assumption.ALWAYS_VALID` instead. Language implementations should avoid custom `Assumption` subclasses, they lead to performance degradation in the interpreter.
* GR-35093 Added `create()` constructor methods to profiles in `com.oracle.truffle.api.profiles` where appropriate to simplify use with Truffle DSL.


## Version 22.0.0
* Truffle DSL generated code now inherits all annotations on constructor parameters to the static create factory method.
* Added a [Message#getId()](https://www.graalvm.org/truffle/javadoc/com/oracle/truffle/api/library/Message.html#getId--) method returning a unique message id within a library.
* Added a [LibraryFactory#getMessages()](https://www.graalvm.org/truffle/javadoc/com/oracle/truffle/api/library/LibraryFactory.html#getMessages--) method returning a list of messages that the library provides.
*  Changed behavior of `RootNode#getCallTarget()` such that it lazily initializes its call target. This enforces a one-to-one relationship between root nodes and call targets, which avoids several problems, for example, with regard to instrumentation. As a consequence, `RootNode.setCallTarget()` and `TruffleRuntime#createCallTarget()` are deprecated now. Please use `RootNode#getCallTarget()` to access the call target of a root node from now on.
* In `TruffleLanguage.finalizeContext(Object)`, there is a new requirement for leaving all remaining unclosed inner contexts created by the language on all threads where the contexts are still active.
No active inner context is allowed after `TruffleLanguage.finalizeContext(Object)` returns. Not complying with this requirement will result in an internal error. Please note that inactive inner contexts are still closed implicitly by the parent context.
* Added `TruffleContext.closeExited(Node, int)` to hard exit an entered truffle context. See [the documentation](https://github.com/oracle/graal/blob/master/truffle/docs/Exit.md).
* Added `TruffleLanguage.exitContext(Object, ExitMode, int)` to allow languages perform actions before natural/hard context exit. Languages are encouraged to run all their shutdown hooks in exitContext instead of finalizeContext.
* Improved the output format for `engine.TraceCompilation` and `engine.TraceCompilationDetails`. See [Optimizing.md](https://github.com/oracle/graal/blob/master/truffle/docs/Optimizing.md) for details.
* Extended `HostObject` so that it exposes the `length` field and the `clone()` method of Java arrays as interop members. This can be disabled with `HostAccess.Builder.allowArrayAccess(false)`.
* Implicit cast checks are now generated in declaration order where the direct target type is always checked first. Languages implementations are encouraged to optimize their implicit cast declaration order by sorting them starting with the most frequently used type.
* When using the Static Object Model, storage classes can have precise object field types, not just `java.lang.Object`.
* Added `CompilerDirectives.hasNextTier()` to allow language implementations to control profiling in intermediate compilation tiers. In particular, `LoopNode.reportLoopCount()` should also be called in intermediate tiers as part of bytecode interpreters to improve last tier compilation.
* Introduced sharing layers. A sharing layer is a set of language instances that share code within one or more polyglot contexts. In previous versions language instances were shared individually whenever a new language context was created. Instead language instances are now reused for a new context if and only if the entire layer can be shared. A layer can be shared if all initialized languages of a layer support the same context policy and their options are compatible. Please note the following changes on observable language behavior:
    * For any executed Truffle node it can now be assumed that the current language instance will remain constant. This means that the language instance can always be safely stored in the AST even for nodes that are used through the interoperability protocol by other languages. It is still recommend to not store language instances in AST nodes, but use LanguageReferences instead to avoid additional memory footprint.
    * The method LanguageReference.get(Node), if called with an adopted and compilation final node, is now guaranteed to fold to a constant value during compilation.
    * TruffleLanguage.initializeMultipleContexts() is now guaranteed to be called prior to all created contexts of the same language instance. For existing languages this means that any assumption invalidated during initialization of multiple contexts can now become a regular boolean field. This should simplify language implementations as they no longer need to be able to change sharing mode after call targets were already loaded.
    * Language initialization will now fail if new language context is initialized and the language is incompatible to the sharing layer of the current context. For example, if sharing is enabled with a shared language already initialized, any new language with unsupported sharing will now fail to initialize. The recommended solution is to specify all required languages when creating the context in `Context.newBuilder(String...)`. 
    * The method `TruffleLanguage.areOptionsCompatible(OptionValues, OptionValues)` is now also called before the initialization of the first context of a language if sharing is enabled. This allows languages to enable/disable sharing based on a language specific option, and not just  statically. 
    * Language instances are no longer shared for inner contexts if sharing is not enabled for a context, even if the language instance would support sharing in principle. This change was necessary to avoid the need to initialize sharing after the first context was created.
    * More information on code sharing can be found in the [javadoc](https://www.graalvm.org/truffle/javadoc/com/oracle/truffle/api/TruffleLanguage.ContextPolicy.html).
* Added the `--engine.TraceCodeSharing` option that allows to log debug information on code sharing.
* Added the `--engine.ForceCodeSharing` and `--engine.DisableCodeSharing` option that allows to force enable and force disable code sharing. This option is useful for testing to enable or disable sharing across all contexts of a process.
* Removed deprecated in `ArityException`.
* Removed deprecated methods in `ArityException`.
* Removed deprecated object DSL processor that was deprecated for several releases. 
* Removed deprecated encapsulating node accessor methods in `NodeUtil`.
* Removed deprecated method `LoopNode.executeLoop`.
* Removed many deprecated methods in `TruffleLanguage`, `TruffleLanguage.Env` and `TruffleInstrument.Env`. All of which were already deprecated for at least four releases.
* Removed deprecated `GraphPrintVisitor`.

* Added new APIs to `com.oracle.truffle.api.frame.Frame` and `com.oracle.truffle.api.frame.FrameDescriptor`:
    * Added a new "namespace" of index-based slots in `Frame` that is defined during construction of the frame descriptor and cannot be changed afterwards, and that is accessed using `int` indexes instead of `FrameSlot`s.
    * Added a second new "namespace" of slots (called auxiliary slots) in `Frame` that can be added to the frame descriptor dynamically (and which only supports "object" slots).
    * In addition to `get.../set...` methods, the new API also supports `copy` and `swap` of frame slots.
    * The `FrameSlot`-based API methods in `Frame` and `FrameDescriptor` were deprecated.
    * `FrameSlotTypeException` is now an unchecked exception, which simplifies many APIs and removes the need for the `FrameUtil` class.
* Changes to the way frame slots are handled during partial evaluation:
    * Removed the `FrameClearPhase` - now clearing the frame slots in the "clear" intrinsics instead.
    * Added a new `FrameAccessVerificationPhase` that detects improper pairing of frame slot types at merges, inserts deopts and outputs a performance warning: frame slots can now change type freely and will still be optimized by the frame intrinsics optimization, as long as the types are compatible at merges (whereas frame slots used to be restricted to one primitive type in the whole compilation unit).
* Made conversion rules for passing values to native code through the Truffle NFI more lenient.
    * Passing a `double` to a parameter of type `float` is allowed, possibly losing precision.
    * Passing signed integers to parameters of type `uint*` and unsigned integers to parameters of type `sint*` is allowed.

## Version 21.3.0
* Added a `@GenerateWrapper.Ignore` annotation to prevent methods from being instrumented in wrapper classes.
* The native image `TruffleCheckBlackListedMethods` option was deprecated and replaced by the `TruffleCheckBlockListMethods` option.
* Added new [Static Object Model](https://www.graalvm.org/truffle/javadoc/com/oracle/truffle/api/staticobject/package-summary.html) APIs to represent the layout of objects that, once defined, do not change the number and the type of their properties. It is particularly well suited for, but not limited to, the implementation of the object model of static programming languages. For more information, read the [Javadoc](https://www.graalvm.org/truffle/javadoc/com/oracle/truffle/api/staticobject/package-summary.html) and the [tutorial](https://github.com/oracle/graal/blob/master/truffle/docs/StaticObjectModel.md).
* Removed deprecated engine options: `engine.CompilationThreshold` and `engine.InliningTruffleTierOnExpand`
* Added `BytecodeOSRNode` interface to support on-stack replacement (OSR) for bytecode interpreters. OSR can improve start-up performance by switching from interpreted code to compiled code in the middle of execution. It is especially effective for targets with long-running loops, which can get "stuck" running in the interpreter without OSR. Refer to the [Javadoc](https://www.graalvm.org/truffle/javadoc/com/oracle/truffle/api/nodes/BytecodeOSRNode.html) and the [OSR guide](https://github.com/oracle/graal/blob/master/truffle/docs/OnStackReplacement.md) for more details.
* Removed support to read language and instrument registrations from `META-INF/truffle` files. Recompiling the TruffleLanguage or TruffleInstrument using the Truffle annotation processor automatically migrates the language or instrument to the new behavior. Languages are already migrated if they were compiled with a version later or equal than 19.3.
* Added [SourceSectionFilter#includes](http://www.graalvm.org/truffle/javadoc/com/oracle/truffle/api/instrumentation/SourceSectionFilter.html##includes-com.oracle.truffle.api.nodes.RootNode-com.oracle.truffle.api.source.SourceSection-java.util.Set-).
* Added [FrameInstance#getCompilationTier](http://www.graalvm.org/truffle/javadoc/com/oracle/truffle/api/frame/FrameInstance.html#getCompilationTier--) and [FrameInstancel#isCompilationRoot](http://www.graalvm.org/truffle/javadoc/com/oracle/truffle/api/frame/FrameInstance.htmll#isCompilationRoot--)
* Added `InteropLibrary.isValidValue(Object)` and `InteropLibrary.isValidProtocolValue(Object)`.
* Added `TruffleContext.evalPublic(Node, Source)` and `TruffleContext.evalInternal(Node, Source)` that allow to evaluate sources in an inner context and access values of the inner context safely.
* Added `TruffleContext.Builder.initializeCreatorContext(boolean)` that allows to disable initialization of the language that created the inner context.
* Added the ability to share values between contexts. Guest languages can now use values of the polyglot embedding API using host interop. This no longer leads to invalid sharing errors.
* Added `ReflectionLibrary.getUncached` method.
* Removed deprecated `TruffleLanguage.Registration#mimeType()`. Split up MIME types into `TruffleLanguage.Registration#characterMimeTypes()` and `TruffleLanguage.Registration#byteMimeTypes()`.
* Added a new and improved way to access the current language context and language instance of the thread.
    * Language and context references can now be stored in static final fields. See the [javadoc](https://www.graalvm.org/truffle/javadoc/com/oracle/truffle/api/TruffleLanguage.ContextReference.html) for the new intended usage.
    * All thread local lookups have an efficient implementation on HotSpot and SubstrateVM, interpreted and compiled, eliminating the need to ever cache the value in the AST.
    * Using a compilation final node passed as parameter, the context and language value can be constant folded if it is known that only one language or context instance can exist.
    * Deprecated all other means of accessing the current context: `TruffleLanguage.getCurrentContext(Class)`, `RootNode.getCurrentContext(Class)`, `ContextReference.get()`, `Node.lookupContextReference(Class)` and `@CachedContext`.
    * Deprecated all other means of accessing the current language: `TruffleLanguage.getCurrentLanguage(Class)`,  `LanguageReference.get()`, `Node.lookupLanguageReference(Class)` and `@CachedLanguage`.
* Removed deprecated `TruffleLanguage.getContextReference()`.
* Added `--engine.TraceDeoptimizeFrame` to trace frame deoptimizations due to `FrameInstance#getFrame(READ_WRITE|MATERIALIZE)`.
* Added loop condition profiling to `LoopNode`, so the `RepeatingNode` no longer needs to profile or inject the loop count. Language implementations should remove loop condition profiles from their repeating nodes since they are redundant now.
* Added `ThreadLocalAction` constructor that allows to configure recurring thread local actions to be performed repeatedly. This allows to build debug tooling that need to gather information in every safepoint poll of a thread.
* Added `ExecuteTracingSupport` interface that allows tracing the calls to `execute` methods of a `Node`. 
* Changed `--engine.InstrumentExceptionsAreThrown` to true by default and deprecated [EventContext#createError](https://www.graalvm.org/truffle/javadoc/com/oracle/truffle/api/instrumentation/EventContext.html#createError-java.lang.RuntimeException-) without replacement. Instrument exception are now thrown by default and observable by the guest language application.
* `TruffleLanguage.Env#getPublicTruffleFile(URI)` and `TruffleLanguage.Env#getInternalTruffleFile(URI)` have been fixed to behave as specified and throw `UnsupportedOperationException` instead of `FileSystemNotFoundException`.
* Added `LibraryFactory.getMessages()` to allow to enumerate all messages of a library.
* Added `Engine.newBuilder(String...)` that also allows to restrict the permitted languages of an engine. The permitted languages of an engine are inherited by all created contexts.

## Version 21.2.0
* Added `TypeDescriptor.subtract(TypeDescriptor)` creating a new `TypeDescriptor` by removing the given type from a union or intersection type.
* Added `CompilerDirectives.blackhole(value)` which can be helpful for benchmarking.
* Added `TruffleLanguage#Env.registerOnDispose(Closeable)` registering `Closeable`s for automatic close on context dispose.
* Added `RootNode#countsTowardsStackTraceLimit()`, replacing `RootNode#isInternal()` as the criterion that determines whether a frame with the given root node counts towards the stack trace limit.
* Added `engine.UsePreInitializedContext` option which can be used to disable usage of pre-initialized context.
* Added `MemoryFence`: provides methods for fine-grained control of memory ordering.
* `ValueProfile.createEqualityProfile()` was deprecated without replacement. `Object.equals(Object)` cannot safely be used on compiled code paths. Use the Truffle Specialization DSL instead to implement caches with equality semantics. Making `Object.equals(Object)` reachable as runtime compiled method will mark too many equals implementations reachable for runtime compilation in a native image.
* Methods annotated with `@Fallback`  of the Truffle specialization DSL now support `@Cached`, `@CachedContext`, `@CachedLanguage`, `@Bind` and dispatched `@CachedLibrary` parameters.
* Deprecated and added methods to support expected arity ranges in `ArityException` instances. Note that the replacement methods now include more strict validations.
* `DebugValue` methods `hashCode()` and `equals()` provide result of the interop `identityHashCode` and `isIdentical` calls on the corresponding guest objects, respectively.
* Enabled by default the traversing compilation queue with dynamic thresholds, see `--engine.TraversingCompilationQueue`, `--engine.DynamicCompilationThresholds`, `--engine.DynamicCompilerThresholdsMinScale`, `--engine.DynamicCompilerThresholdsMinNormalLoad` and `--engine.DynamicCompilerThresholdsMaxNormalLoad`.
* Added `LoopConditionProfile#create()` as an alias of `createCountingProfile()` so it can be used like `@Cached LoopConditionProfile loopProfile`.
* Enabled by default the traversing compilation queue with dynamic thresholds. See [the documentation](https://github.com/oracle/graal/blob/master/truffle/docs/TraversingCompilationQueue.md) for more information.
* Changed behavior of parameterized `Function<Object, Object>` conversion such that an `Object[]` argument is passed through to the guest function as a single array argument. Both raw `Function` and `Function<Object[], Object>` treat an `Object[]` as an array of arguments, like before.
* Added `TruffleContext.pause()` and `TruffleContext.resume(Future<Void>)` to pause and resume execution for a truffle context, respectively.
* Added `DebuggerSession.createPrimitiveValue()` to create a `DebugValue` from a primitive value. Use it instead of `DebugValue.set(primitiveValue)` which is now deprecated.
* Added support for iterators and hash maps to `DebugValue`. The added methods wraps the respective methods of `InteropLibrary`.
* Added support for Truffle libraries to be prepared for AOT. See `ExportLibrary.useForAOT` or the `AOTTutorial` java class for further details.
* The Specialization DSL now generates code to throw an `AssertionError` if a `@Shared` and `@Cached` parameter returns a non-null value and is used in a guard. The `null` state is reserved for the uninitialized state.
* Changed `TruffleLanguage.disposeContext`. In case the underlying polyglot context is being cancelled, `TruffleLanguage.disposeContext` is called even if `TruffleLanguage.finalizeContext` throws a TruffleException or a ThreadDeath exception.

## Version 21.1.0
* Added methods into `Instrumenter` that create bindings to be attached later on. Added `EventBinding.attach()` method.
* Added `TruffleContext.isCancelling()` to check whether a truffle context is being cancelled.
* Added `TruffleInstrument.Env.calculateContextHeapSize(TruffleContext, long, AtomicBoolean)` to calculate the heap size retained by a a context.
* Added `ContextsListener.onLanguageContextCreate`, `ContextsListener.onLanguageContextCreateFailed`, `ContextsListener.onLanguageContextInitialize`, and `ContextsListener.onLanguageContextInitializeFailed`  to allow instruments to listen to language context creation start events, language context creation failure events, language context initialization start events, and language context initialization failure events, respectively.
* Added `CompilerDirectives.isExact(Object, Class)` to check whether a value is of an exact type. This method should be used instead of the `value != null && value.getClass() == exactClass` pattern.
* Added `Frame.clear(FrameSlot)`. This allows the compiler to reason about the liveness of local variables. Languages are recommended to use it when applicable.
* Added `@GenerateAOT` to support preparation for AOT specializing nodes. Read the [AOT tutorial](https://github.com/oracle/graal/blob/master/truffle/docs/AOT.md) to get started with Truffle and AOT compilation.
* Profiles now can be disabled using `Profile.disable()` and reset using `Profile.reset()`.
* Added `--engine.CompileAOTOnCreate` option to trigger AOT compilation on call target create.
* Added new messages to `InteropLibrary` for interacting with buffer-like objects:
    * Added `hasBufferElements(Object)` that returns  `true` if this object supports buffer messages.
    * Added `isBufferWritable(Object)` that returns `true` if this object supports writing buffer elements.
    * Added `getBufferSize(Object)` to return the size of this buffer.
    * Added `readBufferByte(Object, long)`, `readBufferShort(Object, ByteOrder, long)`, `readBufferInt(Object, ByteOrder, long)`, `readBufferLong(Object, ByteOrder, long)`, `readBufferFloat(Object, ByteOrder, long)`  and `readBufferDouble(Object, ByteOrder, long)` to read a primitive from this buffer at the given index.
    * Added `writeBufferByte(Object, long, byte)`, `writeBufferShort(Object, ByteOrder, long, short)`, `writeBufferInt(Object, ByteOrder, long, int)`, `writeBufferLong(Object, ByteOrder, long, long)`, `writeBufferFloat(Object, ByteOrder, long, float)`  and `writeBufferDouble(Object, ByteOrder, long, double)` to write a primitive in this buffer at the given index (supported only if `isBufferWritable(Object)` returns `true`).
* Added `Shape.getLayoutClass()` as a replacement for `Shape.getLayout().getType()`. Returns the DynamicObject subclass provided to `Shape.Builder.layout`.
* Changed the default value of `--engine.MultiTier` from `false` to `true`. This should significantly improve the warmup time of Truffle interpreters.
* The native image build fails if a method known as not suitable for partial evaluation is reachable for runtime compilation. The check can be disabled by the `-H:-TruffleCheckBlackListedMethods` native image option.
* Added `ExactMath.truncate(float)` and `ExactMath.truncate(double)` methods to remove the decimal part (round toward zero) of a float or of a double respectively. These methods are intrinsified.
* Added `SuspendedEvent.prepareUnwindFrame(DebugStackFrame, Object)` to support forced early return values from a debugger.
* Added `DebugScope.convertRawValue(Class<? extends TruffleLanguage<?>>, Object)` to enable wrapping a raw guest language object into a DebugValue.
* Added new messages to the `InteropLibrary` to support iterables and iterators:
	* Added `hasIterator(Object)` that allows to specify that the receiver is an iterable.
    * Added `getIterator(Object)` to return the iterator for an iterable receiver.
    * Added `isIterator(Object)` that allows to specify that the receiver is an iterator.
    * Added `hasIteratorNextElement(Object)`  that allows to specify that the iterator receiver has element(s) to return by calling the `getIteratorNextElement(Object)` method.
    * Added `getIteratorNextElement(Object)` to return the current iterator element.
* Added `TruffleContext.leaveAndEnter(Node, Supplier)` to wait for another thread without triggering multithreading.
* Removed deprecated `TruffleLanguage.Env.getTruffleFile(String)`, `TruffleLanguage.Env.getTruffleFile(URI)` methods.
* Deprecated CompilationThreshold for prefered LastTierCompilationThreshold and SingleTierCompilationThreshold.
* Added new features to the DSL `@NodeChild` annotation:
    * Added `implicit` and `implicitCreate` attributes to allow implicit creation of child nodes by the parent factory method.
    * Added `allowUncached` and `uncached` attributes to allow using `@NodeChild` with `@GenerateUncached`.
* Added `TruffleLanguage.Env#getTruffleFileInternal(String, Predicate<TruffleFile>)` and `TruffleLanguage.Env#getTruffleFileInternal(URI, Predicate<TruffleFile>)` methods performing the guest language standard libraries check using a supplied predicate. These methods have a better performance compared to the `TruffleLanguage.Env#getInternalTruffleFile(String)` and `TruffleLanguage.Env#getInternalTruffleFile(URI)` as the guest language standard libraries check is performed only for files in the language home when IO is not enabled by the Context.
* Added `TruffleLanguage.Env.getLogger(String)` and `TruffleLanguage.Env.getLogger(Class<?>)` creating a context-bound logger. The returned `TruffleLogger` always uses a logging handler and options from Env's context and does not depend on being entered on any thread.
* Added new messages to the `InteropLibrary` to support hash maps:
	* Added `hasHashEntries(Object)` that allows to specify that the receiver provides hash entries.
	* Added `getHashSize(Object)` to return hash entries count.
	* Added `isHashEntryReadable(Object, Object)` that allows to specify that mapping for the given key exists and is readable.
	* Added `readHashValue(Object, Object)` to read the value for the specified key.
	* Added `readHashValueOrDefault(Object, Object, Object)` to read the value for the specified key or to return the default value when the mapping for the specified key does not exist.
	* Added `isHashEntryModifiable(Object, Object)` that allows to specify that mapping for the specified key exists and is writable.
	* Added `isHashEntryInsertable(Object, Object)` that allows to specify that mapping for the specified key does not exist and is writable.
	* Added `isHashEntryWritable(Object, Object)` that allows to specify that mapping is either modifiable or insertable.
	* Added `writeHashEntry(Object, Object, Object)` associating the specified value with the specified key.
	* Added `isHashEntryRemovable(Object, Object)` that allows to specify that mapping for the specified key exists and is removable.
	* Added `removeHashEntry(Object, Object)` removing the mapping for a given key.
	* Added `isHashEntryExisting(Object, Object)` that allows to specify that that mapping for a given key is existing.
	* Added `getHashEntriesIterator(Object)` to return the hash entries iterator.
    * Added `getHashKeysIterator(Object)` to return the hash keys iterator.
    * Added `getHashValuesIterator(Object)` to return the hash values iterator.
* Added `TypeDescriptor.HASH` and `TypeDescriptor.hash(TypeDescriptor, TypeDescriptor)` representing hash map types in the TCK.
* Added support for Truffle safepoints and thread local actions. See `TruffleSafepoint` and `ThreadLocalAction`. There is also a [tutorial](https://github.com/oracle/graal/blob/master/truffle/docs/Safepoints.md) that explains how to adopt and use in language or tool implementations.
* Make the Truffle NFI more modular.
    * Provide option `--language:nfi=none` for disabling native access via the Truffle NFI in native-image even if the NFI is included in the image (e.g. as dependency of another language).
    * Moved `trufflenfi.h` header from the JDK root include directory into the NFI language home (`languages/nfi/include`).

## Version 21.0.0
* If an `AbstractTruffleException` is thrown from the `ContextLocalFactory`, `ContextThreadLocalFactory` or event listener, which is called during the context enter, the exception interop messages are executed without a context being entered. The event listeners called during the context enter are:
    * `ThreadsActivationListener.onEnterThread(TruffleContext)`
    * `ThreadsListener.onThreadInitialized(TruffleContext, Thread)`
    * `TruffleInstrument.onCreate(Env)`
    * `TruffleLanguage.isThreadAccessAllowed(Thread, boolean)`
    * `TruffleLanguage.initializeMultiThreading(Object)`
    * `TruffleLanguage.initializeThread(Object, Thread)`
* Added `HostCompilerDirectives` for directives that guide the host compilations of Truffle interpreters.
    * `HostCompilerDirectives.BytecodeInterpreterSwitch` - to denote methods that contain the instruction-dispatch switch in bytecode interpreters
    * `HostCompilerDirectives.BytecodeInterpreterSwitchBoundary` - to denote methods that do not need to be inlined into the bytecode interpreter switch
* Truffle DSL generated nodes are no longer limited to 64 state bits. Use these state bits responsibly.
* Added support for explicitly selecting a host method overload using the signature in the form of comma-separated fully qualified parameter type names enclosed by parentheses (e.g. `methodName(f.q.TypeName,java.lang.String,int,int[])`).
* Changed the default value of `--engine.MultiTier` from `false` to `true`. This should significantly improve the warmup time of Truffle interpreters.
* Deprecated and added methods to support expected arity ranges in `ArityException` instances. Note that the replacement methods now include more strict validations.


## Version 20.3.0
* Added `RepeatingNode.initialLoopStatus` and `RepeatingNode.shouldContinue` to allow defining a custom loop continuation condition.
* Added new specialization utility to print detailed statistics about specialization instances and execution count. See [Specialization Statistics Tutorial](https://github.com/oracle/graal/blob/master/truffle/docs/SpecializationHistogram.md) for details on how to use it.
* Added new specialization compilation mode that ignores "fast path" specializations and generates calls only to "slow path" specializations. This mode is intended for testing purposes to increase tests coverage. See [Specialization testing documentation](https://github.com/oracle/graal/blob/master/truffle/docs/SpecializationTesting.md) for more details.
* Added [TruffleFile.readSymbolicLink](https://www.graalvm.org/truffle/javadoc/com/oracle/truffle/api/TruffleFile.html#readSymbolicLink--) method to read the symbolic link target.
* Added [ReportPolymorphism.Megamorphic](http://www.graalvm.org/truffle/javadoc/com/oracle/truffle/api/dsl/ReportPolymorphism.Megamorphic.html) annotation for expressing the "report only megamorphic specializations" use case when reporting polymorphism.
* Added new flags to inspect expansion during partial evaluation: `--engine.TraceMethodExpansion=truffleTier`, `--engine.TraceNodeExpansion=truffleTier`, `--engine.MethodExpansionStatistics=truffleTier` and `--engine.NodeExpansionStatistics=truffleTier`. Language implementations are encouraged to run with these flags enabled and investigate their output for unexpected results. See [Optimizing.md](https://github.com/oracle/graal/blob/master/truffle/docs/Optimizing.md) for details.
* Enabled by default the elastic allocation of Truffle compiler threads depending on the number of available processors, in both JVM and native modes. The old behavior, 1 or 2 compiler threads, can be explicitly enabled with `--engine.CompilerThreads=0`.
* Added `ThreadsActivationListener` to listen to thread enter and leave events in instruments.
* Added `TruffleInstrument.Env.getOptions(TruffleContext)` to retrieve context specific options for an instrument and `TruffleInstrument.getContextOptions()` to describe them. This is useful if an instrument wants to be configured per context. 
* Added `TruffleContext.isClosed()` to check whether a  truffle context is already closed. This is useful for instruments.
* Added `TruffleContext.closeCancelled` and `TruffleContext.closeResourceExhausted`  to allow instruments and language that create inner contexts to cancel the execution of a context.
* Added `TruffleContext.isActive` in addition to `TruffleContext.isEntered` and improved their documentation to indicate the difference.
* Added `ContextsListener.onContextResetLimit` to allow instruments to listen to context limit reset events from the polyglot API.
* All instances of `TruffleContext` accessible from instruments can now be closed by the instrument. Previously this was only possible for creators of the TruffleContext instance.
* Added the ability to create context and context thread locals in languages and instruments. See [ContextLocal](https://www.graalvm.org/truffle/javadoc/com/oracle/truffle/api/ContextLocal.html) and [ContextThreadLocal](https://www.graalvm.org/truffle/javadoc/com/oracle/truffle/api/ContextThreadLocal.html) for details.
* Removed the hard "maximum node count" splitting limit controlled by `TruffleSplittingMaxNumberOfSplitNodes` as well as the option itself.
* Removed polymorphism reporting from `DynamicObjectLibrary`. If the language wants to report polymorphism for a property access, it should do so manually using a cached specialization.
* The `iterations` for `LoopNode.reportLoopCount(source, iterations)` must now be >= 0.
* Added [NodeLibrary](https://www.graalvm.org/truffle/javadoc/com/oracle/truffle/api/interop/NodeLibrary.html), which provides guest language information associated with a particular Node location, local scope mainly and [TruffleLanguage.getScope](https://www.graalvm.org/truffle/javadoc/com/oracle/truffle/api/TruffleLanguage.html#getScope-C-) and [TruffleInstrument.Env.getScope](https://www.graalvm.org/truffle/javadoc/com/oracle/truffle/api/instrumentation/TruffleInstrument.Env.html#getScope-com.oracle.truffle.api.nodes.LanguageInfo-), which provides top scope object of a guest language.
* Deprecated com.oracle.truffle.api.Scope class and methods in TruffleLanguage and TruffleInstrument.Env, which provide the scope information through that class.
* Added scope information into InteropLibrary: [InteropLibrary.isScope](https://www.graalvm.org/truffle/javadoc/com/oracle/truffle/api/interop/InteropLibrary.html#isScope-java.lang.Object-), [InteropLibrary.hasScopeParent](https://www.graalvm.org/truffle/javadoc/com/oracle/truffle/api/interop/InteropLibrary.html#hasScopeParent-java.lang.Object-) and [InteropLibrary.getScopeParent](https://www.graalvm.org/truffle/javadoc/com/oracle/truffle/api/interop/InteropLibrary.html#getScopeParent-java.lang.Object-)
* Added utility method to find an instrumentable parent node [InstrumentableNode.findInstrumentableParent](https://www.graalvm.org/truffle/javadoc/com/oracle/truffle/api/instrumentation/InstrumentableNode.html#findInstrumentableParent-com.oracle.truffle.api.nodes.Node-).
* Deprecated `DebugScope.getArguments()` without replacement. This API was added without use-case.
* Added the [RootNode.isTrivial](https://www.graalvm.org/truffle/javadoc/com/oracle/truffle/api/nodes/RootNode.html#isTrivial) method, for specifying root nodes that are always more efficient to inline than not to.
* Added [ByteArraySupport](https://www.graalvm.org/truffle/javadoc/com/oracle/truffle/api/memory/ByteArraySupport.html): a helper class providing safe multi-byte primitive type accesses from byte arrays.
* Added a new base class for Truffle exceptions, see [AbstractTruffleException](https://www.graalvm.org/truffle/javadoc/com/oracle/truffle/api/exception/AbstractTruffleException.html). The original `TruffleException` has been deprecated. Added new interop messages for exception handling replacing the deprecated `TruffleException` methods.
* Added new messages to `InteropLibrary` related to exception handling:
    * Added `getExceptionType(Object)` that allows to specify the type of an exception, e.g. PARSE_ERROR. 
    * Added `isExceptionIncompleteSource(Object)` allows to specify whether the parse error contained unclosed brackets.
    * Added `getExceptionExitStatus(Object)` allows to specify the exit status of an exception of type EXIT.
    * Added `hasExceptionCause(Object)` and `getExceptionCause(Object)` to return the cause of this error
    * Added `hasExceptionStackTrace(Object)` and `getExceptionStackTrace(Object)` to return the guest stack this of this error. 
    * Added `hasExceptionMessage(Object)` and `getExceptionMessage(Object)` to provide an error message of the error.
    * Added `hasExecutableName(Object)` and `getExecutableName(Object)` to provide a method name similar to what was provided in `RootNode.getName()` but for executable objects.
    * Added `hasDeclaringMetaObject(Object)` and `getDeclaringMetaObject(Object)` to provide the meta object of the function. 
* Language implementations are recommended to perform the following steps to upgrade their exception implementation:
    * Convert non-internal guest language exceptions to `AbstractTruffleException`, internal errors should be refactored to no longer implement `TruffleException`.
    * Export new interop messages directly on the `AbstractTruffleException` subclass if necessary. Consider exporting `getExceptionType(Object)`, `getExceptionExitStatus(Object)` and `isExceptionIncompleteSource(Object)`. For other interop messages the default implementation should be sufficient for most use-cases. Consider using `@ExportLibrary(delegateTo=...)` to forward to a guest object stored inside of the exception.
    * Rewrite interop capable guest language try-catch nodes to the new interop pattern for handling exceptions. See `InteropLibrary#isException(Object)` for more information. 
    * Implement the new method `RootNode.translateStackTraceElement` which allows guest languages to transform stack trace elements to accessible guest objects for other languages.
    * Consider making executable interop objects of the guest language implement `InteropLibrary.hasExecutableName(Object)` and `InteropLibrary.hasDeclaringMetaObject(Object)`.
    * Make exception printing in the guest language use `InteropLibrary.getExceptionMessage(Object)`, `InteropLibrary.getExceptionCause(Object)` and `InteropLibrary.getExceptionStackTrace(Object)` for foreign exceptions to print them in the style of the language.
    * Make all exports of `InteropLibrary.throwException(Object)` throw an instance of `AbstractTruffleException`. This contract will be enforced in future versions when `TruffleException` will be removed.
    * Attention: Since [AbstractTruffleException](https://www.graalvm.org/truffle/javadoc/com/oracle/truffle/api/exception/AbstractTruffleException.html) is an abstract base class, not an interface, the exceptions the Truffle NFI throws do not extend UnsatisfiedLinkError anymore. This is an incompatible change for guest languages that relied on the exact exception class. The recommended fix is to catch AbstractTruffleException instead of UnsatisfiedLinkError.
* Added [TruffleInstrument.Env.getEnteredContext](https://www.graalvm.org/truffle/javadoc/com/oracle/truffle/api/instrumentation/TruffleInstrument.Env.html#getEnteredContext--) returning the entered `TruffleContext`.
* Added [DebuggerSession.setShowHostStackFrames](https://www.graalvm.org/truffle/javadoc/com/oracle/truffle/api/debug/DebuggerSession.html#setShowHostStackFrames-boolean-) and host `DebugStackFrame` and `DebugStackTraceElement`. This is useful for debugging of applications that use host interop.
* All Truffle Graal runtime options (-Dgraal.) which were deprecated in GraalVM 20.1 are removed. The Truffle runtime options are no longer specified as Graal options (-Dgraal.). The Graal options must be replaced by corresponding engine options specified using [polyglot API](https://www.graalvm.org/truffle/javadoc/org/graalvm/polyglot/Engine.Builder.html#option-java.lang.String-java.lang.String-).
* Deprecated the `com.oracle.truffle.api.object.dsl` API without replacement. The migration path is to use `DynamicObject` subclasses with the `com.oracle.truffle.api.object` API.
* A node parameter now needs to be provided to TruffleContext.enter() and TruffleContext.leave(Object). The overloads without node parameter are deprecated. This is useful to allow the runtime to compile the enter and leave code better if a node is passed as argument. 
* Added [DebuggerSession.suspendHere](https://www.graalvm.org/truffle/javadoc/com/oracle/truffle/api/debug/DebuggerSession.html#suspendHere-com.oracle.truffle.api.nodes.Node-) to suspend immediately at the current location of the current execution thread.
* Added [RootNode.prepareForAOT](https://www.graalvm.org/truffle/javadoc/com/oracle/truffle/api/nodes/RootNode.html#prepareForAOT) that allows to initialize root nodes for compilation that were not yet executed.
* Removed deprecation for `RootNode.getLanguage(Class<?>)`, it is still useful to efficiently access the associated language of a root node.
* Block node partial compilation is no longer eagerly triggered but only when the `--engine.MaximumGraalNodeCount` limit was reached once for a call target.
* Lifted the restriction that the dynamic type of a `DynamicObject` needs to be an instance of `ObjectType`, allowing any non-null object. Deprecated `Shape.getObjectType()` that has been replaced by `Shape.getDynamicType()`.
* Added [TruffleLanguage.Env.createHostAdapterClass](https://www.graalvm.org/truffle/javadoc/com/oracle/truffle/api/TruffleLanguage.Env.html#createHostAdapterClass-java.lang.Class:A-) to allow extending a host class and/or interfaces with a guest object via a generated host adapter class (JVM only).
* Deprecated the old truffle-node-count based inlining heuristic and related options (namely InliningNodeBudget and LanguageAgnosticInlining).
* Added `@GenerateLibrary.pushEncapsulatingNode()` that allows to configure whether encapsulating nodes are pushed or popped.

## Version 20.2.0
* Added new internal engine option `ShowInternalStackFrames` to show internal frames specific to the language implementation in stack traces.
* Added new identity APIs to `InteropLibrary`:
    * `hasIdentity(Object receiver)` to find out whether an object specifies identity
	* `isIdentical(Object receiver, Object other, InteropLibrary otherLib)` to compare the identity of two object
	* `isIdenticalOrUndefined(Object receiver, Object other)` export to specify the identity of an object.
	* `identityHashCode(Object receiver)` useful to implement maps that depend on identity.
* Added `TriState` utility class represents three states TRUE, FALSE and UNDEFINED.
* Added `InteropLibrary.getUncached()` and `InteropLibrary.getUncached(Object)` short-cut methods for convenience.
* Enabled by default the new inlining heuristic in which inlining budgets are based on Graal IR node counts and not Truffle Node counts.
* Added `ConditionProfile#create()` as an alias of `createBinaryProfile()` so it can be used like `@Cached ConditionProfile myProfile`. 
* Improved `AssumedValue` utility class: Code that reads the value but can not constant fold it does not need to deopt when the value changes.
* A `TruffleFile` for an empty path is no more resolved to the current working directory.
* Added [`SourceBuilder.canonicalizePath(boolean)`](https://www.graalvm.org/truffle/javadoc/com/oracle/truffle/api/source/Source.SourceBuilder.html) to control whether the `Source#getPath()` should be canonicalized.
* Deprecated and renamed `TruffleFile.getMimeType` to [TruffleFile.detectMimeType](https://www.graalvm.org/truffle/javadoc/com/oracle/truffle/api/TruffleFile.html#detectMimeType--). The new method no longer throws `IOException` but returns `null` instead.
* The languages are responsible for stopping and joining the stopped `Thread`s in the [TruffleLanguage.finalizeContext](https://www.graalvm.org/truffle/javadoc/com/oracle/truffle/api/TruffleLanguage.html#finalizeContext-C-).
* Added Truffle DSL `@Bind` annotation to common out expression for use in guards and specialization methods.
* Added the ability to disable adoption for DSL cached expressions with type node using `@Cached(value ="...", weak = true)`.
* Added an option not to adopt the parameter annotated by @Cached, using `@Cached(value ="...", adopt = false)`.
* Added `TruffleWeakReference` utility to be used on partial evaluated code paths instead of the default JDK `WeakReference`.
* Removed deprecated API in `com.oracle.truffle.api.source.Source`. The APIs were deprecated in 19.0.
* Added `CompilerDirectives.shouldNotReachHere()` as a short-cut for languages to indicate that a path should not be reachable neither in compiled nor interpreted code paths.
* All subclasses of `InteropException` do no longer provide a Java stack trace. They are intended to be thrown, immediately caught by the caller and not re-thrown. As a result they can now be allocated on compiled code paths and do no longer require a `@TruffleBoundary` or `transferToInterpreterAndInvalidate()` before use. Languages are encouraged to remove `@TruffleBoundary` annotations or leading `transferToInterpreterAndInvalidate()` method calls before interop exceptions are thrown. 
* All `InteropException` subclasses now offer a new `create` factory method to provide a cause. This cause should only be used if user provided guest application code caused the problem.
* The use of `InteropException.initCause` is now deprecated for performance reasons. Instead pass the cause when the `InteropException` is constructed. The method `initCause` will throw `UnsupportedOperationException` in future versions. Please validate all calls to `Throwable.initCause` for language or tool implementation code.
* Added [TruffleFile.isSameFile](https://www.graalvm.org/truffle/javadoc/com/oracle/truffle/api/TruffleFile.html#isSameFile-com.oracle.truffle.api.TruffleFile-java.nio.file.LinkOption...-) method to test if two `TruffleFile`s refer to the same physical file.
* Added new `EncapsulatingNodeReference` class to lookup read and write the current encapsulating node. Deprecated encapsulating node methods in `NodeUtil`.
* Added support for subclassing `DynamicObject` so that guest languages can directly base their object class hierarchy on it, add fields, and use `@ExportLibrary` on subclasses. Guest language object classes should implement `TruffleObject`.
* Added new [DynamicObjectLibrary](https://www.graalvm.org/truffle/javadoc/com/oracle/truffle/api/object/DynamicObjectLibrary.html) API for accessing and mutating properties and the shape of `DynamicObject` instances. This is the recommended API from now on. Other, low-level property access APIs will be deprecated and removed in a future release.

## Version 20.1.0
* Added `@GenerateLibrary(dynamicDispatchEnabled = false)` that allows to disable dynamic dispatch semantics for a library. The default is `true`.
* Added ability to load external default exports for libraries using a service provider. See `GenerateLibrary(defaultExportLookupEnabled = true)`.
* The use of `@NodeField` is now permitted in combination with `@GenerateUncached`, but it throws UnsupportedOperationException when it is used.
* It is now possible to specify a setter with `@NodeField`. The generated field then will be mutable.
* Removed deprecated interoperability APIs that were deprecated in 19.0.0. 
* Removed deprecated instrumentation APIs that were deprecated in 0.33
* The `PerformanceWarningsAreFatal` and `TracePerformanceWarnings` engine options take a comma separated list of performance warning types. Allowed warning types are `call` to enable virtual call warnings, `instanceof` to enable virtual instance of warnings and `store` to enables virtual store warnings. There are also `all` and `none` types to enable (disable) all performance warnings.
* Added [DebugValue#getRawValue()](https://www.graalvm.org/truffle/javadoc/com/oracle/truffle/api/debug/DebugValue.html) for raw guest language object lookup from same language.
* Added [DebugStackFrame#getRawNode()](https://www.graalvm.org/truffle/javadoc/com/oracle/truffle/api/debug/DebugStackFrame.html) for root node lookup from same language.
* Added [DebugException#getRawException()](https://www.graalvm.org/truffle/javadoc/com/oracle/truffle/api/debug/DebugException.html) for raw guest language exception lookup from same language.
* Added [DebugStackFrame#getRawFrame()](https://www.graalvm.org/truffle/javadoc/com/oracle/truffle/api/debug/DebugStackFrame.html) for underlying frame lookup from same language.
* Added `TruffleInstrument.Env.getPolyglotBindings()` that replaces now deprecated `TruffleInstrument.Env.getExportedSymbols()`.
* Added `@ExportLibrary(transitionLimit="3")` that allows the accepts condition of exported libraries to transition from true to false for a library created for a receiver instance. This is for example useful to export messages for array strategies. 
* Added `CompilationFailureAction` engine option which deprecates `CompilationExceptionsArePrinted `, `CompilationExceptionsAreThrown`, `CompilationExceptionsAreFatal` and `PerformanceWarningsAreFatal` options.
* Added `TreatPerformanceWarningsAsErrors` engine option which deprecates the `PerformanceWarningsAreFatal` option. To replace the `PerformanceWarningsAreFatal` option use the `TreatPerformanceWarningsAsErrors` with `CompilationFailureAction` set to `ExitVM`.
* Added `bailout` into performance warning kinds used by `TracePerformanceWarnings`, `PerformanceWarningsAreFatal` and `CompilationExceptionsAreFatal` options.
* Added [Option.deprecationMessage](https://www.graalvm.org/truffle/javadoc/com/oracle/truffle/api/Option.html#deprecationMessage--) to set the option deprecation reason.
* `engine.Mode` is now a supported option and no longer experimental.
* Added new meta-data APIs to `InteropLibrary`:
	* `has/getLanguage(Object receiver)` to access the original language of an object.
	* `has/getSourceLocation(Object receiver)` to access the source location of an object (e.g. of function or classes).
	* `toDisplayString(Object receiver, boolean allowsSideEffect)` to produce a human readable string.
	* `has/getMetaObject(Object receiver)` to access the meta-object of an object.
	* `isMetaObject(Object receiver)` to find out whether an object is a meta-object (e.g. Java class)
	* `getMetaQualifiedName(Object receiver)` to get the qualified name of the meta-object
	* `getMetaSimpleName(Object receiver)` to get the simple name of a the meta-object
	* `isMetaInstance(Object receiver, Object instance)` to check whether an object is an instance of a meta-object.
* Added `TruffleLanguage.getLanguageView` that allows to wrap values to add language specific information for primitive and foreign values.
* Added `TruffleLanguage.getScopedView` that allows to wrap values to add scoping and visibility to language values.
* Added `TruffleInstrument.Env.getScopedView` and `TruffleInstrument.Env.getLanguageView` to access language and scoped views from instruments.
* Added `TruffleInstrument.Env.getLanguageInfo` to convert language classes to `LanguageInfo`.
* Deprecated `TruffleLanguage.findMetaObject`, `TruffleLanguage.findSourceLocation`, `TruffleLanguage.toString` and `TruffleLanguage.isObjectOfLanguage`. Use the new interop APIs and language views as replacement.
* Added support for the value conversions of [DebugValue](https://www.graalvm.org/truffle/javadoc/com/oracle/truffle/api/debug/DebugValue.html) that provide the same functionality as value conversions on [Value](https://www.graalvm.org/sdk/javadoc/org/graalvm/polyglot/Value.html).
* Added [DebugValue#toDisplayString](https://www.graalvm.org/truffle/javadoc/com/oracle/truffle/api/debug/DebugValue.html#toDisplayString--) to convert the value to a language-specific string representation.
* Deprecated `DebugValue#as`, other conversion methods should be used instead.
* Clarify [InteropLibrary](https://www.graalvm.org/truffle/javadoc/com/oracle/truffle/api/interop/InteropLibrary.html) javadoc documentation of message exceptions. [UnsupportedMessageException](https://www.graalvm.org/truffle/javadoc/com/oracle/truffle/api/interop/UnsupportedMessageException.html) is thrown when the operation is never supported for the given receiver type. In other cases [UnknownIdentifierException](https://www.graalvm.org/truffle/javadoc/com/oracle/truffle/api/interop/UnknownIdentifierException.html) or [InvalidArrayIndexException](https://www.graalvm.org/truffle/javadoc/com/oracle/truffle/api/interop/InvalidArrayIndexException.html) are thrown.
* Added [TruffleLanguage.Env.initializeLanguage](https://www.graalvm.org/truffle/javadoc/com/oracle/truffle/api/TruffleLanguage.Env.html#initializeLanguage-com.oracle.truffle.api.nodes.LanguageInfo-) method to force language initialization.
* Values of `NAME` properties of [ReadVariableTag](https://www.graalvm.org/truffle/javadoc/com/oracle/truffle/api/instrumentation/StandardTags.ReadVariableTag.html#NAME) and [WriteVariableTag](https://www.graalvm.org/truffle/javadoc/com/oracle/truffle/api/instrumentation/StandardTags.WriteVariableTag.html#NAME) extended to allow an object or an array of objects with name and source location.
* Added support for asynchronous stack traces: [TruffleLanguage.Env.getAsynchronousStackDepth()](https://www.graalvm.org/truffle/javadoc/com/oracle/truffle/api/TruffleLanguage.Env.html#getAsynchronousStackDepth--), [RootNode.findAsynchronousFrames()](https://www.graalvm.org/truffle/javadoc/com/oracle/truffle/api/nodes/RootNode.html#findAsynchronousFrames-com.oracle.truffle.api.frame.Frame-), [TruffleInstrument.Env.setAsynchronousStackDepth()](https://www.graalvm.org/truffle/javadoc/com/oracle/truffle/api/instrumentation/TruffleInstrument.Env.html#setAsynchronousStackDepth-int-), [TruffleStackTrace.getAsynchronousStackTrace()](https://www.graalvm.org/truffle/javadoc/com/oracle/truffle/api/TruffleStackTrace.html#getAsynchronousStackTrace-com.oracle.truffle.api.CallTarget-com.oracle.truffle.api.frame.Frame-), [DebuggerSession.setAsynchronousStackDepth()](https://www.graalvm.org/truffle/javadoc/com/oracle/truffle/api/debug/DebuggerSession.html#setAsynchronousStackDepth-int-), [SuspendedEvent.getAsynchronousStacks()](https://www.graalvm.org/truffle/javadoc/com/oracle/truffle/api/debug/SuspendedEvent.html#getAsynchronousStacks--), [DebugException.getDebugAsynchronousStacks()](https://www.graalvm.org/truffle/javadoc/com/oracle/truffle/api/debug/DebugException.html#getDebugAsynchronousStacks--).

## Version 20.0.0
* Add [Layout#dispatch()](https://www.graalvm.org/truffle/javadoc/com/oracle/truffle/api/object/dsl/Layout.html#dispatch--) to be able to generate override of `ObjectType#dispatch()` method in the generated inner \*Type class.
* Deprecated engine options engine.InvalidationReprofileCount and engine.ReplaceReprofileCount. They no longer have any effect. There is no longer reprofiling after compilation. 
* Added [DebuggerSession.{suspend(), suspendAll,resume()}](https://www.graalvm.org/truffle/javadoc/com/oracle/truffle/api/debug/DebuggerSession.html) to allow suspending and resuming threads.
* Add new loop explosion mode [LoopExplosionKind#FULL_UNROLL_UNTIL_RETURN](https://www.graalvm.org/truffle/javadoc/com/oracle/truffle/api/nodes/ExplodeLoop.LoopExplosionKind.html#FULL_UNROLL_UNTIL_RETURN), which can be used to duplicate loop exits during unrolling until function returns.
* The default [LoopExplosionKind](https://www.graalvm.org/truffle/javadoc/com/oracle/truffle/api/nodes/ExplodeLoop.LoopExplosionKind.html) for `@ExplodeLoop` changed from `FULL_UNROLL` to `FULL_UNROLL_UNTIL_RETURN`, which we believe is more intuitive. We recommend reviewing your usages of `@ExplodeLoop`, especially those with `return`, `break` and `try/catch` in the loop body as those might duplicate more code than before.
* The `TruffleCheckNeverPartOfCompilation` option when building a native image is now enabled by default, ensuring `neverPartOfCompilation()` is not reachable for runtime compilation. Use `CompilerDirectives.bailout()` if you want to test when a compilation fails, otherwise avoid `neverPartOfCompilation()` in code reachable for runtime compilation (e.g., by using `@TruffleBoundary`).
* The `DirectoryStream` created by a relative `TruffleFile` passes relative `TruffleFile`s into the `FileVisitor`, even when an explicit [current working directory was set](https://www.graalvm.org/truffle/javadoc/com/oracle/truffle/api/TruffleLanguage.Env.html#setCurrentWorkingDirectory-com.oracle.truffle.api.TruffleFile-).
* Added `DebuggerTester.startExecute()` that allows to execute an arbitrary sequence of commands on the background thread.
* Time specification in `InteropLibrary` relaxed to allow a fixed timezone when no date is present.
* `TruffleLogger.getLogger` throws an `IllegalArgumentException` when given `id` is not a valid language or instrument id.
* [Node#getEncapsulatingSourceSection()](https://www.graalvm.org/truffle/javadoc/com/oracle/truffle/api/nodes/Node.html#getEncapsulatingSourceSection--) is no longer a fast-path method, because `getSourceSection()` is not fast-path.
* The algorithm used to generate a unique [URI](https://www.graalvm.org/truffle/javadoc/com/oracle/truffle/api/source/Source.html#getURI--) for a `Source` built without an `URI` was changed to SHA-256.
* Added [ExportLibrary.delegateTo](https://www.graalvm.org/truffle/javadoc/com/oracle/truffle/api/library/ExportLibrary.html#delegateTo--) attribute that allows to delegate all messages of a library to value of a final delegate field. This can be used in combination with `ReflectionLibrary` to improve the ability to build wrappers.
* `ReadVariableTag` and `WriteVariableTag` added to [StandardTags](https://www.graalvm.org/truffle/javadoc/com/oracle/truffle/api/instrumentation/StandardTags.html).

* Truffle TCK now checks that instrumentable nodes are not used in the context of a Library.
* Getter to check whether [TruffleContext](https://www.graalvm.org/truffle/javadoc/com/oracle/truffle/api/TruffleContext.html#isEntered--) is activated or not.
* All Truffle Graal runtime options (-Dgraal.) will be deprecated with 20.1. The Truffle runtime options are no longer specified as Graal options (-Dgraal.). The Graal options must be replaced by corresponding engine options specified using [polyglot API](https://www.graalvm.org/truffle/javadoc/org/graalvm/polyglot/Engine.Builder.html#option-java.lang.String-java.lang.String-). The `TRUFFLE_STRICT_OPTION_DEPRECATION` environment variable can be used to detect usages of deprecated Graal options. When the `TRUFFLE_STRICT_OPTION_DEPRECATION` is set to `true` and the deprecated Graal option is used the Truffle runtime throws an exception listing the used deprecated options and corresponding replacements.


## Version 19.3.0
* Added ability to obtain an [Internal Truffle File](https://www.graalvm.org/truffle/javadoc/com/oracle/truffle/api/TruffleLanguage.Env.html#getInternalTruffleFile-java.lang.String-). The internal file is located in the language home directories and it's readable even when IO is not allowed by the Context.
* Deprecated `TruffleLanguage.Env.getTruffleFile` use [getInternalTruffleFile](https://www.graalvm.org/truffle/javadoc/com/oracle/truffle/api/TruffleLanguage.Env.html#getInternalTruffleFile-java.lang.String-) for language standard library files located in language home or [getPublicTruffleFile](https://www.graalvm.org/truffle/javadoc/com/oracle/truffle/api/TruffleLanguage.Env.html#getPublicTruffleFile-java.lang.String-) for user files.
* Added primitive specializations to `CompilerAsserts.partialEvaluationConstant()`.
* Added the new `execute` method to `LoopNode`, which allows loops to return values.
* Added support for temporary [files](https://www.graalvm.org/truffle/javadoc/com/oracle/truffle/api/TruffleLanguage.Env.html#createTempFile-com.oracle.truffle.api.TruffleFile-java.lang.String-java.lang.String-java.nio.file.attribute.FileAttribute...-) and [directories](https://www.graalvm.org/truffle/javadoc/com/oracle/truffle/api/TruffleLanguage.Env.html#createTempDirectory-com.oracle.truffle.api.TruffleFile-java.lang.String-java.nio.file.attribute.FileAttribute...-).
* Threads created by the embedder may now be collected by the GC before they can be [disposed](https://www.graalvm.org/truffle/javadoc/com/oracle/truffle/api/TruffleLanguage.html#disposeThread-C-java.lang.Thread-). If languages hold onto thread objects exposed via `initializeThread` they now need to do so with `WeakReference` to avoid leaking thread instances.
* Support boolean literals in DSL expressions used in [@Specialization](https://www.graalvm.org/truffle/javadoc/com/oracle/truffle/api/dsl/Specialization) and [@Cached](https://www.graalvm.org/truffle/javadoc/com/oracle/truffle/api/dsl/Cached) fields.
* Added standard [block node](https://www.graalvm.org/truffle/javadoc/com/oracle/truffle/api/nodes/BlockNode.html) for language implementations. Using the block node allows the optimizing runtime to split big blocks into multiple compilation units. This optimization may be enabled using `--engine.PartialBlockCompilation` (on by default) and configured using `--engine.PartialBlockCompilationSize` (default 3000).
* Added new experimental inlining heuristic in which inlining budgets are based on Graal IR node counts and not Truffle Node counts. Enable with `-Dgraal.TruffleLanguageAgnosticInlining=true`.
* Deprecated `DynamicObject#isEmpty()`, `DynamicObject#size()`; use `Shape#getPropertyCount()` instead.
* Deprecated `Shape#getPropertyList(Pred)`, `Shape#getKeyList(Pred)`, `Shape#hasTransitionWithKey(Object)`, `Shape.Allocator#locationForValue(Object, EnumSet)` without replacement.
* Added [Scope.Builder#rootInstance(Object)](https://www.graalvm.org/truffle/javadoc/com/oracle/truffle/api/Scope.Builder.html#rootInstance-java.lang.Object-), [Scope#getRootInstance()](https://www.graalvm.org/truffle/javadoc/com/oracle/truffle/api/Scope.html#getRootInstance--) and [DebugScope#getRootInstance()](https://www.graalvm.org/truffle/javadoc/com/oracle/truffle/api/debug/DebugScope.html#getRootInstance--) to provide an instance of guest language representation of the root node (e.g. a guest language function).
* Debugger breakpoints can be restricted to a particular root instance via [Breakpoint.Builder#rootInstance(DebugValue)](https://www.graalvm.org/truffle/javadoc/com/oracle/truffle/api/debug/Breakpoint.Builder.html#rootInstance-com.oracle.truffle.api.debug.DebugValue-) and found later on via [DebugValue#getRootInstanceBreakpoints()](https://www.graalvm.org/truffle/javadoc/com/oracle/truffle/api/debug/DebugValue.html#getRootInstanceBreakpoints--).
* Deprecated `TruffleLanguage.getContextReference()` as this method is inefficient in many situations. The most efficient context lookup can be achieved knowing the current AST in which it is used by calling `Node.lookupContextReference(Class)`.
* Truffle languages and instruments no longer create `META-INF/truffle` files, but generate service implementations for [TruffleLanguage.Provider](https://www.graalvm.org/truffle/javadoc/com/oracle/truffle/api/TruffleLanguage.Provider.html) and [TruffleInstrument.Provider](https://www.graalvm.org/truffle/javadoc/com/oracle/truffle/api/instrumentation/TruffleInstrument.Provider.html) automatically. Recompiling the TruffleLanguage using the Truffle annotation processor automatically migrates the language.
* The Truffle DSL processor jar no longer requires the Truffle API or Graal SDK as a dependency. 
* Added interop messages for guest language exception objects: [InteropLibrary#isException(Object)](https://www.graalvm.org/truffle/javadoc/com/oracle/truffle/api/interop/InteropLibrary.html#isException-java.lang.Object-) and [InteropLibrary#throwException(Object)](https://www.graalvm.org/truffle/javadoc/com/oracle/truffle/api/interop/InteropLibrary.html#throwException-java.lang.Object-).
* [TruffleLanguage.patchContext](https://www.graalvm.org/truffle/javadoc/com/oracle/truffle/api/TruffleLanguage.html#patchContext-C-com.oracle.truffle.api.TruffleLanguage.Env-) is invoked for all languages whose contexts were created during context pre-initialization. Originally the `patchContext`  was invoked only for languages with initialized contexts.

## Version 19.2.0
* Added sub-process output (error output) [redirection into OutputStream](https://www.graalvm.org/truffle/javadoc/org/graalvm/polyglot/io/ProcessHandler.Redirect.html#stream-java.io.OutputStream-).
* Added `RootNode.getQualifiedName()` for a better distinction when printing stack traces. Languages are encouraged to implement it, in case it differs from the root name.
* Added methods to identify date, time, timezone, instant and duration values in `InteropLibrary` and TCK `TypeDescriptor`.
* Added ability to read the default time zone from the language Environment with `Env.getTimeZone()`.
* Deprecated `Env.parse` and added replacement APIs `Env.parseInternal` and `Env.parsePublic`. The new API requires to differentiate between parse calls that were invoked by the guest language user and those which are part of the internal language semantics. The separation avoids accidentally exposing access to internal languages. 
* Deprecated `Env.getLanguages()` and added replacement APIs `Env.getInternalLanguages()` and `Env.getPublicLanguages()`. 
* Added [Source.newBuilder(Source)](https://www.graalvm.org/truffle/javadoc/com/oracle/truffle/api/source/Source.html#newBuilder-com.oracle.truffle.api.source.Source-) that inherits Source properties from an existing Source.
* Added [RootBodyTag](https://www.graalvm.org/truffle/javadoc/com/oracle/truffle/api/instrumentation/StandardTags.RootBodyTag.html).

## Version 19.1.0
* `@GenerateUncached` is now inherited by subclasses.
* `NodeFactory` now supports `getUncachedInstance` that returns the uncached singleton.  
* Introduced Truffle process sandboxing. Added a [TruffleLanguage.Env.newProcessBuilder](https://www.graalvm.org/truffle/javadoc/com/oracle/truffle/api/TruffleLanguage.Env.html#newProcessBuilder-java.lang.String...-) method creating a new [TruffleProcessBuilder](https://www.graalvm.org/truffle/javadoc/com/oracle/truffle/api/io/TruffleProcessBuilder.html) to configure and start a new sub-process.
* Added support for reading environment variables, use [TruffleLanguage.Env.getEnvironment](https://www.graalvm.org/truffle/javadoc/com/oracle/truffle/api/TruffleLanguage.Env.html#getEnvironment--) to obtain process environment variables.
* `NodeFactory` now supports `getUncachedInstance` that returns the uncached singleton. 
* `@GenerateUncached` can now be used in combination with `@NodeChild` if execute signatures for all arguments are present.
* Removed deprecated automatic registration of the language class as a service.
* The [LanguageProvider](https://www.graalvm.org/truffle/javadoc/org/graalvm/polyglot/tck/LanguageProvider.html#createIdentityFunctionSnippet-org.graalvm.polyglot.Context-) can override the default verfication of the TCK `IdentityFunctionTest`.
* Removed deprecated and misspelled method `TruffleStackTrace#getStacktrace`.
* Removed deprecated methods`TruffleStackTraceElement#getStackTrace` and `TruffleStackTraceElement#fillIn` (use methods of `TruffleStackTrace` instead).
* `SlowPathException#fillInStackTrace` is now `final`.
* Added an ability to read a [path separator](https://www.graalvm.org/truffle/javadoc/com/oracle/truffle/api/TruffleLanguage.Env.html#getPathSeparator--) used to separate filenames in a path list.
* `@TruffleBoundary` methods that throw but are not annotated with `@TruffleBoundary(transferToInterpreterOnException=false)` will now transfer to the interpreter only once per `CallTarget` (compilation root).
* Added [TruffleFile.setAttribute](https://www.graalvm.org/truffle/javadoc/com/oracle/truffle/api/TruffleFile.html#setAttribute-com.oracle.truffle.api.TruffleFile.AttributeDescriptor-T-java.nio.file.LinkOption...-) to allow languages to set file attributes.

## Version 19.0.0
* Renamed version 1.0.0 to 19.0.0

## Version 1.0.0 RC15
* This version includes a major revision of the Truffle Interoperability APIs. Most existing APIs for Truffle Interoperability were deprecated. The compatiblity layer may cause significant performance reduction for interoperability calls. 
	* Please see the [Interop Migration Guide](https://github.com/oracle/graal/blob/master/truffle/docs/InteropMigration.md) for an overview and individual `@deprecated` javadoc tags for guidance.
	* Deprecated classes `ForeignAccess`, `Message`, `MessageResolution`, `Resolve` and `KeyInfo`. 
	* The following methods got deprecated:
		* `InteropException.raise`, with libraries there should be no need to convert checked exceptions to runtime exceptions.
		* `TruffleObject.getForeignAccess()`.
	* Introduced new classes: `InteropLibrary` and `InvalidArrayIndexException`.
	* Added `ObjectType.dispatch` to configure the dynamic dispatch and deprecated `ObjectType.getForeignAccessFactory`.
* Added Truffle Library API that allows language implementations to use polymorphic dispatch for receiver types with support for implementation specific caching/profiling with support for uncached dispatch. 
	* Please see the [Truffle Library Tutorial](https://github.com/oracle/graal/blob/master/truffle/docs/TruffleLibraries.md) for further details.
	* Introduced new package: `com.oracle.truffle.api.library`.
* Added `@GenerateUncached` to allow the generation of uncached Truffle DSL nodes accessible via the new static generated method`getUncached()`.
	* Set the default value for @Cached to `"create()"`. This allows `@Cached` to be used without attribute.
	* Added `@Cached(uncached="")` to specify the expression to use for the uncached node.
	* Added `@Cached(allowUncached=true)` to allow the cached expression to be reused as uncached expression. Only necessary if the cached expression is not trivial or there is no `getUncached()` static method in the node.
	* Added `@Cached#parameters` to allow to share the parameter specification for the cached and uncached version of a node.
	* Added `getUncached()` method to the following classes:
        - BranchProfile 
        - ByteValueProfile
        - ConditionProfile
        - DoubleValueProfile
        - FloatValueProfile
        - IntValueProfile 
        - LongValueProfile
        - LoopConditionProfile
        - PrimitiveValueProfile
        - ValueProfile
        - IndirectCallNode
* Truffle DSL can now properly handle checked exceptions in execute methods and specializations.
* Truffle DSL now guarantees to adopt nodes before they are executed in guards. Previously, nodes used in guards were only adopted for their second cached invocation.
* Added `@Cached.Shared` to allow sharing of cached values between specialization and exported Truffle Library methods.
* Added `Node.isAdoptable()` that allows `Node.getParent()` to always remain `null` even if the node is adopted by a parent. This allows to share nodes statically and avoid the memory leak for the parent reference.
* Added `NodeUtil.getCurrentEncapsulatingNode` to access the current encapsulating node in nodes that are not adoptable.
* Added the `Assumption.isValidAssumption` method that allows for simpler checking of assumptions in generated code. 
* Added Truffle DSL option `-Dtruffle.dsl.ignoreCompilerWarnings=true|false`, to ignore Truffle DSL compiler warnings. This is useful and recommended to be used for downstream testing.
* Added `@CachedContext` and `@CachedLanguage` for convenient language and context lookup in specializations or exported methods.
* Added `Node.lookupContextReference(Class)` and `Node.lookupLanguageReference(Class)` that allows for a more convenient lookup.
* Deprecated `RootNode.getLanguage(Class)`, the new language references should be used instead.
* Added `TruffleFile` aware file type detector
    - Added [TruffleFile.FileTypeDetector SPI](https://www.graalvm.org/truffle/javadoc/com/oracle/truffle/api/TruffleFile.FileTypeDetector.html) to detect a file MIME type and a file encoding. A language registering `FileTypeDetector` has to support all the MIME types recognized by the registered detector.
    - Added [TruffleFile.getMimeType method](https://www.graalvm.org/truffle/javadoc/com/oracle/truffle/api/TruffleFile.html#getMimeType--) to obtain a `TruffleFile` MIME type.
    - Added a possibility to set an [encoding in SourceBuilder](https://www.graalvm.org/truffle/javadoc/com/oracle/truffle/api/source/Source.SourceBuilder.html#encoding-java.nio.charset.Charset-)
    - The [Source builders](https://www.graalvm.org/truffle/javadoc/com/oracle/truffle/api/source/Source.html) are sandboxed for files and file URLs.
    - Removed usage of NIO `FileTypeDetector` for MIME type detection, language implementations have to migrate to `TruffleFile.FileTypeDetector`.
* TruffleFile's paths from image building time are translated in image execution time into new paths using Context's FileSystem. The absolute paths pointing to files in language homes in image generation time are resolved using image execution time language homes.
* Added [Env.isPolylgotAccessAllowed()](https://www.graalvm.org/truffle/javadoc/com/oracle/truffle/api/TruffleLanguage.Env.html#isPolyglotAccessAllowed--) to check whether polyglot access (e.g. access to polyglot builtins) is allowed.
* The methods `Env.getPolyglotBindings()` and `Env.importSymbol` and `Env.exportSymbol` now throw a `SecurityException` if polyglot access not allowed.
* Added `DebugValue.isNull()` to check for null values, `DebugValue.execute()` to be able to execute values and `DebugValue.asString()` to get the String from String values.
* Added the [TruffleFile.getAttribute](https://www.graalvm.org/truffle/javadoc/com/oracle/truffle/api/TruffleFile.html#getAttribute-com.oracle.truffle.api.TruffleFile.AttributeDescriptor-java.nio.file.LinkOption...-) method to read a single file's attribute and [TruffleFile.getAttributes] (https://www.graalvm.org/truffle/javadoc/com/oracle/truffle/api/TruffleFile.html#getAttributes-java.util.Collection-java.nio.file.LinkOption...-) method to read file's attributes as a bulk operation.

## Version 1.0.0 RC14
* Removed some deprecated elements:
    - EventBinding.getFilter
    - TruffleLanguage ParsingRequest.getFrame and ParsingRequest.getLocation
    - LoopCountReceiver
    - EventContext.parseInContext
    - NativeLibraryDescriptor.getBindings
    - Instrumenter.attachFactory and Instrumenter.attachListener
    - SuppressFBWarnings
    - TruffleBoundary.throwsControlFlowException
    - DebuggerTester.startEval
    - ExactMath.exact methods
    - TruffleInstrument.toString
    - TruffleInstrument.findMetaObject
    - TruffleInstrument.findSourceLocation
    - constructor of JSONStringBuilder
    - constructor of JSONHelper
    - constructor of CompilerDirectives
    - constructor of ExactMath
    - constructor of Truffle
    - constructor of NodeUtil
    - TruffleException.isTimeout
    - TruffleGraphBuilderPlugins.registerUnsafeLoadStorePlugins
    - TypedObject
    - Node.getLanguage
    - TVMCI.findLanguageClass
    - ExecutionContext and RootNode.getExecutionContext
    - FrameAccess.NONE
    - RootNode.setCalltarget
    - DirectCallNode.call and IndirectCallNode.call
    - FrameInstance.getFrame
    - Node.getAtomicLock
    - ExplodeLoop.merge
    - AcceptMessage
    - RootNode.reportLoopCount
    - GraalTruffleRuntime.getQueuedCallTargets
    - PrimitiveValueProfile.exactCompare
    - BranchProfile.isVisited
    - DebugStackFrame.iterator and DebugStackFrame.getValue
* The [@Option](http://www.graalvm.org/truffle/javadoc/com/oracle/truffle/api/Option.html) annotation can now specify the [stability](https://www.graalvm.org/truffle/javadoc/org/graalvm/options/OptionStability.html) of an option.
* Fixed the case of the method [`TruffleStackTrace.getStacktrace`](https://www.graalvm.org/truffle/javadoc/com/oracle/truffle/api/TruffleStackTrace.html#getStacktrace-java.lang.Throwable-) to `TruffleStackTrace.getStackTrace`.
* Added a getter for [name separator](https://www.graalvm.org/truffle/javadoc/com/oracle/truffle/api/TruffleLanguage.Env.html#getFileNameSeparator--) used by `TruffleFile`'s paths.
* Added support for receiver object in a frame's Scope: [Scope.Builder receiver(String, Object)](https://www.graalvm.org/truffle/javadoc/com/oracle/truffle/api/Scope.Builder.html#receiver-java.lang.String-java.lang.Object-), [Scope.getReceiver()](https://www.graalvm.org/truffle/javadoc/com/oracle/truffle/api/Scope.html#getReceiver--), [Scope.getReceiverName()](https://www.graalvm.org/truffle/javadoc/com/oracle/truffle/api/Scope.html#getReceiverName--) and [DebugScope.getReceiver()](https://www.graalvm.org/truffle/javadoc/com/oracle/truffle/api/debug/DebugScope.html#getReceiver--).
* Added [engine bound TruffleLogger for instruments](file:///Users/tom/Projects/graal/tzezula/graal/truffle/javadoc/com/oracle/truffle/api/instrumentation/TruffleInstrument.Env.html#getLogger-java.lang.String-). The engine bound logger can be used by threads executing without any context.

## Version 1.0.0 RC13
* Added [Debugger.getSessionCount()](https://www.graalvm.org/truffle/javadoc/com/oracle/truffle/api/debug/Debugger.html#getSessionCount--) to return the number of active debugger sessions.
* The [TruffleFile.getName()](https://www.graalvm.org/truffle/javadoc/com/oracle/truffle/api/TruffleFile.html#getName--) returns `null` for root directory.
* `TruffleLanguage` can [register additional services](https://www.graalvm.org/truffle/javadoc/com/oracle/truffle/api/TruffleLanguage.Env.html#registerService-java.lang.Object-). This change also deprecates the automatic registration of the language class as a service.
* Enabled the [experimental monomorphization heuristic](https://github.com/oracle/graal/blob/master/truffle/docs/splitting/) as default. Old heuristic still available as legacy, but will be removed soon.
* Added [TypeDescriptor.instantiable(instanceType, vararg, parameterTypes)](https://www.graalvm.org/truffle/javadoc/org/graalvm/polyglot/tck/TypeDescriptor.html#instantiable-org.graalvm.polyglot.tck.TypeDescriptor-boolean-org.graalvm.polyglot.tck.TypeDescriptor...-) into TCK to support instantiable types.
* The name of an [@Option](http://www.graalvm.org/truffle/javadoc/com/oracle/truffle/api/Option.html) can now start with a lowercase letter.
* Allowed navigation from host class to host symbol (companion object for static members) via the synthetic member `"static"`.
* Moved `getStackTrace` and `fillIn` from [TruffleStackTraceElement](https://www.graalvm.org/truffle/javadoc/com/oracle/truffle/api/TruffleStackTraceElement.html) to [TruffleStackTrace](https://www.graalvm.org/truffle/javadoc/com/oracle/truffle/api/TruffleStackTrace.html).




## Version 1.0.0 RC12
* Fixed: [Env.asHostException()](https://www.graalvm.org/truffle/javadoc/com/oracle/truffle/api/TruffleLanguage.Env.html#asHostException-java.lang.Throwable-) should throw an `IllegalArgumentException` if the provided value is not a host exception.
* Changed host exceptions' [getExceptionObject()](https://www.graalvm.org/truffle/javadoc/com/oracle/truffle/api/TruffleException.html#getExceptionObject--) to return the original host exception object.

## Version 1.0.0 RC11
* `Source` can be created from a relative `TruffleFile`.
* `Source` can be created without content using `Source.CONTENT_NONE` constant.
* `SourceSection` can be created from line/column information by [Source.createSection(startLine,startColumn,endLine,endColumn)](http://www.graalvm.org/truffle/javadoc/com/oracle/truffle/api/source/Source.html#createSection-int-int-int-int-).
* Added [SourceSection.hasLines()](http://www.graalvm.org/truffle/javadoc/com/oracle/truffle/api/source/SourceSection.html#hasLines--), [SourceSection.hasColumns()](http://www.graalvm.org/truffle/javadoc/com/oracle/truffle/api/source/SourceSection.html#hasColumns--) and [SourceSection.hasCharIndex()](http://www.graalvm.org/truffle/javadoc/com/oracle/truffle/api/source/SourceSection.html#hasCharIndex--) to distinguish which positions are defined and which are not.
* `DebuggerSession` [accepts source-path](http://www.graalvm.org/truffle/javadoc/com/oracle/truffle/api/debug/DebuggerSession.html#setSourcePath-java.lang.Iterable-) for source [resolution](http://www.graalvm.org/truffle/javadoc/com/oracle/truffle/api/debug/DebuggerSession.html#resolveSource-com.oracle.truffle.api.source.Source-).
* Added Java interop support for string to primitive type conversion.

## Version 1.0.0 RC10
* Added support for setting current working directory for TruffleFiles, see [Env.setCurrentWorkingDirectory](http://www.graalvm.org/truffle/javadoc/com/oracle/truffle/api/TruffleLanguage.Env.html#setCurrentWorkingDirectory-com.oracle.truffle.api.TruffleFile-)
* Removed deprecated `TruffleLanguage.Env.newSourceBuilder`.
* Added `TruffleLanguage.Env.isPreInitialization` method to determine whether the context is being pre-initialized.
* Added `ArrayUtils` API providing additional array and/or string operations that may be intrinsified by the compiler.
* Added a possibility to obtain a [relative URI](http://www.graalvm.org/truffle/javadoc/com/oracle/truffle/api/TruffleFile.html#toRelativeUri--) for a relative `TruffleFile`.
* Added `ForeignAccess.createAccess` method taking a [supplier of language check node](http://www.graalvm.org/truffle/javadoc/com/oracle/truffle/api/interop/ForeignAccess.html#createAccess-com.oracle.truffle.api.interop.ForeignAccess.StandardFactory-java.util.function.Supplier-), deprecated the `ForeignAccess.create` method with languageCheck `RootNode` parameter.

## Version 1.0.0 RC9

* Added support for setting the `ThreadGroup` and `stackSize` on truffle thread creation in `TruffleLanguage.Env.createThread`.
* Added `Instrumenter.lookupExecutionEventNode()` to find an execution event node inserted at the node's location by an event binding.
* Added `SourceElement.ROOT` and `StepConfig.suspendAnchors()` to tune debugger stepping.
* Added `KeyInfo.READ_SIDE_EFFECTS` and `KeyInfo.WRITE_SIDE_EFFECTS` to inform about side-effects of READ/WRITE messages.
* Added `DebugValue.hasReadSideEffects()` and `DebugValue.hasWriteSideEffects()` to test for side-effects of reading or writing the value.

## Version 1.0.0 RC8

* Added `SuspendedEvent.setReturnValue` to change the return value of the currently executed source location.
* Deprecated `FrameSlot#getIndex` without replacement.
* Added `TruffleInstrument.Env.startServer()` to get a virtual message-based server provided via `MessageTransport` service.
* Added `TruffleFile.relativize`, `TruffleFile.startsWith`, `TruffleFile.endsWith`, `TruffleFile.createLink`,  `TruffleFile.createSymbolicLink`, `TruffleFile.getOwner`, `TruffleFile.getGroup`, `TruffleFile.newDirectoryStream`, `TruffleFile.visit`, `TruffleFile.copy` methods.

## Version 1.0.0 RC7

* Truffle was relicensed from GPLv2 with CPE to Universal Permissive License (UPL).
* Made all Truffle DSL annotations retention policy CLASS instead of RUNTIME. Reflecting DSL annotations at runtime is no longer possible. It is recommended to use `@Introspectable` instead.

* Removed deprecated FrameDescriptor#shallowCopy (deprecated since 1.0.0 RC3).
* Removed deprecated FrameSlot#getFrameDescriptor (deprecated since 1.0.0 RC3).

## Version 1.0.0 RC6

* Added support for byte based sources:
	* Byte based sources may be constructed using a `ByteSequence` or from a `TruffleFile` or `URL`. Whether sources are interpreted as character or byte based sources depends on the specified language.
	* `Source.hasBytes()` and `Source.hasCharacters()` may be used to find out whether a source is character or byte based.
	* Added `Source.getBytes()` to access the contents of byte based sources.
	* `TruffleLanguage.Registration.mimeType` is now deprecated in favor of `TruffleLanguage.Registration.byteMimeTypes` and `TruffleLanguage.Registration.characterMimeTypes`.
	* Added `TruffleLanguage.Registration.defaultMimeType` to define a default MIME type. This is mandatory if a language specifies more than one MIME type.
* `TruffleLanguage.Registration.id()` is now mandatory for all languages and reserved language ids will now be checked by the annotation processor.
* Deprecated Source builders and aligned them with polyglot source builders.
	* e.g. `Source.newBuilder("chars").name("name").language("language").build()` can be translated to `Source.newBuilder("language", "chars", "name").build()`
	* This is a preparation step for removing Truffle source APIs in favor of polyglot Source APIs in a future release.
* Deprecated `Source.getInputStream()`. Use `Source.getCharacters()` or `Source.getBytes()` instead.
* Deprecated `TruffleLanguage.Env.newSourceBuilder(String, TruffleFile)`. Use  `Source.newBuilder(String, TruffleFile)` instead.
* Added `Source.findLanguage` and `Source.findMimeType` to resolve languages and MIME types.
* The method `Source.getMimeType()` might now return `null`. Source builders now support `null` values for `mimeType(String)`.
* A `null` source name will no longer lead to an error but will be translated to `Unnamed`.
* Added `TruffleFile.normalize` to allow explicit normalization of `TruffleFile` paths. `TruffleFile` is no longer normalized by default.
* Added `Message#EXECUTE`, `Message#INVOKE`, `Message#NEW`.
* Deprecated `Message#createExecute(int)`, `Message#createInvoke(int)`, `Message#createNew(int)` as the arity argument is no longer needed. Jackpot rules available (run `mx jackpot --apply`).
* Removed APIs for deprecated packages: `com.oracle.truffle.api.vm`, `com.oracle.truffle.api.metadata`, `com.oracle.truffle.api.interop.java`
* Removed deprecated class `TruffleTCK`.
* Debugger API methods now throw [DebugException](http://www.graalvm.org/truffle/javadoc/com/oracle/truffle/api/debug/DebugException.html) on language failures.
* Deprecated API methods that use `java.beans` package in [AllocationReporter](http://www.graalvm.org/truffle/javadoc/com/oracle/truffle/api/instrumentation/AllocationReporter.html) and [Debugger](http://www.graalvm.org/truffle/javadoc/com/oracle/truffle/api/debug/Debugger.html). New add/remove listener methods were introduced as a replacement.
* [FrameDescriptor](http://www.graalvm.org/truffle/javadoc/com/oracle/truffle/api/frame/FrameDescriptor.html) no longer shares a lock with a RootNode.

## Version 1.0.0 RC5

* Added `TruffleLanguage.Env.isHostFunction`.
* Added Java interop support for converting executable values to legacy functional interfaces without a `@FunctionalInterface` annotation.
* Added `TruffleLogger.getLogger(String)` to obtain the root loger of a language or instrument.
* Introduced per language [context policy](http://www.graalvm.org/truffle/javadoc/com/oracle/truffle/api/TruffleLanguage.ContextPolicy.html). Languages are encouraged to configure the most permissive policy that they can support.
* Added `TruffleLanguage.areOptionsCompatible` to allow customization of the context policy based on options.
* Changed default context policy from SHARED to EXCLUSIVE, i.e. there is one exclusive language instance per polyglot or inner context by default. This can be configured by the language
using the [context policy](http://www.graalvm.org/truffle/javadoc/com/oracle/truffle/api/TruffleLanguage.ContextPolicy.html).
* TruffleInstrument.Env.lookup(LanguagInfo, Class) now requires to be entered in a context for the current thread.
* Removed deprecated FindContextNode (deprecated since 0.25).
* All languages now need to have a public zero argument constructor. Using a static singleton field is no longer supported.
* Renamed and changed the return value of the method for TruffleLanguage.initializeMultiContext to TruffleLanguage.initializeMultipleContexts. The original method remains but is now deprecated.
* Added [SourceSectionFilter#includes](http://www.graalvm.org/truffle/javadoc/com/oracle/truffle/api/instrumentation/SourceSectionFilter.html#includes-com.oracle.truffle.api.nodes.Node-)
* Deprecating `FrameSlot#getKind` and `FrameSlot#setKind` in favor of `FrameDescriptor#getFrameSlotKind` and `FrameDescriptor#setFrameSlotKind`.
* The `FrameDescriptor` is now thread-safe from the moment it is first passed to a RootNode constructor.
  * The list returned by [FrameDescriptor#getSlots](http://www.graalvm.org/truffle/javadoc/com/oracle/truffle/api/frame/FrameDescriptor.html#getSlots--) no longer reflects future changes in the FrameDescriptor. This is an incompatible change.
  * The set returned by [FrameDescriptor#getIdentifiers](http://www.graalvm.org/truffle/javadoc/com/oracle/truffle/api/frame/FrameDescriptor.html#getIdentifiers--) no longer reflects future changes in the FrameDescriptor. This is an incompatible change.
* Added [LanguageInfo#isInteractive](http://www.graalvm.org/truffle/javadoc/com/oracle/truffle/api/nodes/LanguageInfo.html#isInteractive--)
* Added [DebugStackFrame#getLanguage](http://www.graalvm.org/truffle/javadoc/com/oracle/truffle/api/debug/DebugStackFrame.html#getLanguage--)

## Version 1.0.0 RC3

* Removed deprecated ResultVerifier.getDefaultResultVerfier.
* Deprecated `com.oracle.truffle.api.frame.FrameDescriptor.shallowCopy` and `com.oracle.truffle.api.frame.FrameSlot.getFrameDescriptor`
* Added [DebugValue#set](http://www.graalvm.org/truffle/javadoc/com/oracle/truffle/api/debug/DebugValue.html#set-java.lang.Object-) to set primitive values to a debug value.
* Added support for [logging](http://www.graalvm.org/truffle/javadoc/com/oracle/truffle/api/TruffleLogger.html) in Truffle languages and instruments.

## Version 1.0.0 RC2

* Added notification when [multiple language contexts](http://www.graalvm.org/truffle/javadoc/com/oracle/truffle/api/TruffleLanguage.html#initializeMultiContext--) were created for a language instance. Allows languages to invalidate assumptions only valid with a single context. Returning true also allows to enable caching of ASTs per language and not only per context.
* Added [asBoxedGuestValue](http://www.graalvm.org/truffle/javadoc/com/oracle/truffle/api/TruffleLanguage.Env.html#asBoxedGuestValue-java.lang.Object-) method that allows to expose host members for primitive interop values.
* Added default value `"inherit"` to [TruffleLanguage.Registration#version](http://www.graalvm.org/truffle/javadoc/com/oracle/truffle/api/TruffleLanguage.Registration.html#version--) which makes the language to inherit version from [Engine#getVersion](http://www.graalvm.org/truffle/javadoc/org/graalvm/polyglot/Engine.html#getVersion--).
* Changed default value of [TruffleInstrument.Registration#version](http://www.graalvm.org/truffle/javadoc/com/oracle/truffle/api/TruffleInstrument.Registration.html#version--) from `""` to `"inherit"` which makes the instrument to inherit version from [Engine#getVersion](http://www.graalvm.org/truffle/javadoc/org/graalvm/polyglot/Engine.html#getVersion--). An instrument previously not specifying any version will newly get version from Engine.
* Added new annotation @IncomingConverter and @OutgoingConverter to declare methods for [generated wrappers](http://www.graalvm.org/truffle/javadoc/com/oracle/truffle/api/instrumentation/GenerateWrapper.html) that allow to convert values when they are exposed to or introduced by the instrumentation framework.
* The documentation of [FrameDescriptor#getSize](http://www.graalvm.org/truffle/javadoc/com/oracle/truffle/api/frame/FrameDescriptor.html#getSize--) clarifies that it returns the size of an array which is needed for storing all the slots in it using their `FrameSlot#getIndex()` as a position in the array. (The number may be bigger than the number of slots, if some slots are removed.)
* Added an `InstrumentExceptionsAreThrown` engine option to propagate exceptions thrown by instruments.
* Added [Instrumenter.visitLoadedSourceSections](http://www.graalvm.org/truffle/javadoc/com/oracle/truffle/api/instrumentation/Instrumenter.html#visitLoadedSourceSections-com.oracle.truffle.api.instrumentation.SourceSectionFilter-com.oracle.truffle.api.instrumentation.LoadSourceSectionListener-) to be notified about loaded source sections that corresponds to a filter.
* Added [DebugValue#canExecute](http://www.graalvm.org/truffle/javadoc/com/oracle/truffle/api/debug/DebugValue.html#canExecute--) to distinguish executable values and [DebugValue#getProperty](http://www.graalvm.org/truffle/javadoc/com/oracle/truffle/api/debug/DebugValue.html#getProperty-java.lang.String-) to get a property value by its name.
* Removed deprecated `TruffleLanguage.Env.lookupSymbol` method.
* All Truffle source objects are now automatically weakly internalized when created using the source builder. The source builder will now return the same instance for every source where it was previously just equal.
* Added `Source.Builder.cached(boolean)` and `Source.isCached()` to configure caching behavior by source.
* Removed deprecated `Source.getCode()` and `SourceSection.getCode`.

## Version 1.0.0 RC1

* As announced in 0.27 all classes in package com.oracle.truffle.api.vm are now deprecated.
	* Deprecated all classes in com.oracle.truffle.api.vm. Replacements can be found in the org.graalvm.polyglot package.
	* Deprecated all classes in com.oracle.truffle.api.interop.java. Replacements for embedders can be found in org.graalvm.polyglot. Replacements for language implementations can be found in TruffleLanguage.Env. See deprecated documentation on the individual methods for details.
	* Deprecated TruffleTCK. Use the [new TCK](https://github.com/oracle/graal/blob/master/truffle/docs/TCK.md) instead.
	* Deprecated Debugger#find(PolyglotEngine)
	* Added Debugger#find(TruffleInstrument.Env) and Debugger#find(Engine)
* Added [FileSystem](http://www.graalvm.org/truffle/javadoc/org/graalvm/polyglot/io/FileSystem.html) SPI to allow embedder to virtualize TruffleLanguage Input/Output operations.
* Added [EventContext.lookupExecutionEventNodes](http://www.graalvm.org/truffle/javadoc/com/oracle/truffle/api/instrumentation/EventContext.html#lookupExecutionEventNodes-java.util.Collection-) to lookup all execution event nodes created by the bindings at the source location.
* Added `TruffleLanguage#getLanguageHome` to return the language directory in the GraalVM distribution or the location of the language Jar file.
* Added [TryBlockTag](http://www.graalvm.org/truffle/javadoc/com/oracle/truffle/api/instrumentation/StandardTags.TryBlockTag.html) as a new standard tag to mark program locations to be considered as try blocks, that are followed by a catch.
* Added [DebugException](http://www.graalvm.org/truffle/javadoc/com/oracle/truffle/api/debug/DebugException.html), debugger methods that execute guest language code throws that exception and it's possible to [create exception breakpoints](http://www.graalvm.org/truffle/javadoc/com/oracle/truffle/api/debug/Breakpoint.html#newExceptionBuilder-boolean-boolean-) that suspend when guest language exception occurs.
* Added [DebugStackTraceElement](http://www.graalvm.org/truffle/javadoc/com/oracle/truffle/api/debug/DebugStackTraceElement.html) as a representation of exception stack trace.
* Added [Breakpoint.Kind](http://www.graalvm.org/truffle/javadoc/com/oracle/truffle/api/debug/Breakpoint.Kind.html) to distinguish different breakpoint kinds.
* Added [ResultVerifier.getDefaultResultVerifier](http://www.graalvm.org/truffle/javadoc/org/graalvm/polyglot/tck/ResultVerifier.html#getDefaultResultVerifier--).
* Added [addToHostClassPath](http://www.graalvm.org/truffle/javadoc/com/oracle/truffle/api/TruffleLanguage.Env.html#addToHostClassPath-com.oracle.truffle.api.TruffleFile-) method that can be used to allow guest language users to add to the host class path.
* Added new permission TruffleLanguage.Env#isNativeAccessAllowed to control access to the Truffle NFI.
* Changed default permissions in language launchers to full access. The embedding API still defaults to restricted access.
* Added [TruffleInstrument.onFinalize](http://www.graalvm.org/truffle/javadoc/com/oracle/truffle/api/instrumentation/TruffleInstrument.html#onFinalize-com.oracle.truffle.api.instrumentation.TruffleInstrument.Env-) that can be overridden to be notified about closing of Engine, while still having access to other instruments.
* Deprecated `TraceASTJSON` option and related APIs.

## Version 0.33

* This release contains major changes to the instrumentation framework.
	* Deprecated @[Instrumentable](http://www.graalvm.org/truffle/javadoc/com/oracle/truffle/api/instrumentation/Instrumentable.html) and replaced it with [InstrumentableNode](http://www.graalvm.org/truffle/javadoc/com/oracle/truffle/api/instrumentation/InstrumentableNode.html). Please see [InstrumentableNode](http://www.graalvm.org/truffle/javadoc/com/oracle/truffle/api/instrumentation/InstrumentableNode.html) on how to specify instrumentable nodes in 0.32.
	* Added @[GenerateWrapper](http://www.graalvm.org/truffle/javadoc/com/oracle/truffle/api/instrumentation/GenerateWrapper.html) for automatic wrapper generation.
	* Added a [standard expression tag](http://www.graalvm.org/truffle/javadoc/com/oracle/truffle/api/instrumentation/StandardTags.ExpressionTag.html), that allows languages to expose expressions for tools to use.
	* Added the ability to listen to [input values](http://www.graalvm.org/truffle/javadoc/com/oracle/truffle/api/instrumentation/ExecutionEventNode.html#onInputValue-com.oracle.truffle.api.frame.VirtualFrame-com.oracle.truffle.api.instrumentation.EventContext-int-java.lang.Object-) of instrumentable child nodes by specifying [input filters](http://www.graalvm.org/truffle/javadoc/com/oracle/truffle/api/instrumentation/Instrumenter.html#attachExecutionEventFactory-com.oracle.truffle.api.instrumentation.SourceSectionFilter-com.oracle.truffle.api.instrumentation.SourceSectionFilter-T-).
	* Added the the ability to [save](http://www.graalvm.org/truffle/javadoc/com/oracle/truffle/api/instrumentation/ExecutionEventNode.html#saveInputValue-com.oracle.truffle.api.frame.VirtualFrame-int-java.lang.Object-) and [load](http://www.graalvm.org/truffle/javadoc/com/oracle/truffle/api/instrumentation/ExecutionEventNode.html#getSavedInputValues-com.oracle.truffle.api.frame.VirtualFrame-) instrumentable child input values in ExecutionEventNode subclasses.
	* Renamed Instrumenter#attachListener/Factory to Instrumenter#attachExecutionEventListener/Factory. (jackpot rule available)
	* Automatic instrumentation [wrapper generation](http://www.graalvm.org/truffle/javadoc/com/oracle/truffle/api/instrumentation/GenerateWrpper.html) now delegates non execute abstract methods to the delegate node.
	* Added a [Tag](http://www.graalvm.org/truffle/javadoc/com/oracle/truffle/api/instrumentation/Tag.html) base class now required to be used by all tags.
	* Added [tag identifiers](http://www.graalvm.org/truffle/javadoc/com/oracle/truffle/api/instrumentation/Tag.Identifier.html) to allow the [lookup](http://www.graalvm.org/truffle/javadoc/com/oracle/truffle/api/instrumentation/Tag.html#findProvidedTag-com.oracle.truffle.api.nodes.LanguageInfo-java.lang.String-) of language specific tags in tools without compile time dependency to the languguage.
	* Added assertions to verify that instrumentable nodes that are annotated with a standard tag return a source section if their root node returns a source section.
	* Added assertions to verify that execution events always return interop values.
	* Added the ability for instrumentable nodes to a expose a [node object](http://www.graalvm.org/truffle/javadoc/com/oracle/truffle/api//instrumentation/InstrumentableNode.html#getNodeObject--). This object is intended to contain language specific properties of the node.
* Added expression-stepping into debugger APIs. To support debugging of both statements and expressions, following changes were made:
	* Added [SourceElement](http://www.graalvm.org/truffle/javadoc/com/oracle/truffle/api/debug/SourceElement.html) enum to provide a list of source syntax elements known to the debugger.
	* Added [StepConfig](http://www.graalvm.org/truffle/javadoc/com/oracle/truffle/api/debug/StepConfig.html) class to represent a debugger step configuration.
	* Added [Debugger.startSession()](http://www.graalvm.org/truffle/javadoc/com/oracle/truffle/api/debug/Debugger.html#startSession-com.oracle.truffle.api.debug.SuspendedCallback-com.oracle.truffle.api.debug.SourceElement...-) accepting a list of source elments to enable stepping on them.
	* Added [Breakpoint.Builder.sourceElements](http://www.graalvm.org/truffle/javadoc/com/oracle/truffle/api/debug/Breakpoint.Builder.html#sourceElements-com.oracle.truffle.api.debug.SourceElement...-) to specify which source elements will the breakpoint adhere to.
	* Added [SuspendedEvent.getInputValues](http://www.graalvm.org/truffle/javadoc/com/oracle/truffle/api/debug/SuspendedEvent.html#getInputValues--) to get possible input values of the current source element.
	* Removed deprecated methods on [SuspendedEvent](http://www.graalvm.org/truffle/javadoc/com/oracle/truffle/api/debug/SuspendedEvent.html).
* Added column filters on [SourceSectionFilter.Builder](http://www.graalvm.org/truffle/javadoc/com/oracle/truffle/api/instrumentation/SourceSectionFilter.Builder.html) and [Breakpoint.Builder](http://www.graalvm.org/truffle/javadoc/com/oracle/truffle/api/debug/Breakpoint.Builder.html).
* Added [Instrumenter.attachExecuteSourceListener](http://www.graalvm.org/truffle/javadoc/com/oracle/truffle/api/instrumentation/Instrumenter.html#attachExecuteSourceListener-com.oracle.truffle.api.instrumentation.SourceFilter-T-boolean-) to be able to [listen](http://www.graalvm.org/truffle/javadoc/com/oracle/truffle/api/instrumentation/ExecuteSourceListener.html) on [source execution events](http://www.graalvm.org/truffle/javadoc/javadoc/com/oracle/truffle/api/instrumentation/ExecuteSourceEvent.html).
* Added [InstrumentableNode.findNearestNodeAt](http://www.graalvm.org/truffle/javadoc/com/oracle/truffle/api/instrumentation/InstrumentableNode.html#findNearestNodeAt-int-java.util.Set-) to be able to find the nearest tagged node to the given source character index. This is used to auto-correct breakpoint locations.
* Added [Breakpoint.ResolveListener](http://www.graalvm.org/truffle/javadoc/com/oracle/truffle/api/debug/Breakpoint.ResolveListener.html) to listen on breakpoint location resolution. Breakpoints are now resolved after the source is to be executed for the first time and breakpoint location is adjusted to match the nearest instrumentable node.
* Added new DSL annotation @[Executed](http://www.graalvm.org/truffle/javadoc/com/oracle/truffle/api/dsl/Executed.html) that allows to manually specify executed node fields.
* The Truffle Node traversal order was slightly changed to always respect field declaration order (super class before sub class).
* The [Assumption](http://www.graalvm.org/truffle/javadoc/com/oracle/truffle/api/Assumption.html) interface has an additional override for the `invalidate` method to provide a message for debugging purposes.
* Deprecated `KeyInfo.Builder`. Use bitwise constants in the KeyInfo class instead. Introduced new flag KeyInfo.INSERTABLE to indicate that a key can be inserted at a particular location, but it does not yet exist.
* Deprecated `TruffleLanguage#getLanguageGlobal`, implement [top scopes](http://www.graalvm.org/truffle/javadoc/com/oracle/truffle/api/instrumentation/TruffleInstrument.Env.html#findTopScopes-java.lang.String-) instead.
* Deprecated `TruffleLanguage#findExportedSymbol`, use the [polyglot bindings](http://www.graalvm.org/truffle/javadoc/com/oracle/truffle/api/TruffleLanguage.Env.html#getPolyglotBindings--) TruffleLanguage.Env for exporting symbols into the polyglot scope explicitely. The polyglot scope no longer supports implicit exports, they should be exposed using [top scopes](http://www.graalvm.org/truffle/javadoc/com/oracle/truffle/api/instrumentation/TruffleInstrument.Env.html#findTopScopes-java.lang.String-) instead.
* Remove deprecated `TruffleInstrument#describeOptions` and TruffleLanguage#describeOptions
* Remove deprecated `TruffleLanguage.Env#lookupSymbol` without replacement.
* Remove deprecated `TruffleLanguage.Env#importSymbols`, use the polyglot bindings instead.
* Removed deprecated APIs and public debug classes in truffle.api.object and truffle.object packages, respectively.
* Removed internal truffle.object package from javadoc.
* Added the compiler directive [castExact](http://www.graalvm.org/truffle/javadoc/com/oracle/truffle/api/CompilerDirectives.html#castExact-java.lang.Object-java.lang.Class-).
* Added skipped exception types: `IndexOutOfBoundsException`, `BufferOverflowException`, and `BufferUnderflowException`.
* Introduced support for the experimental automated monomorphization feature:
    * The [Node.reportPolymorphicSpecialize](http://www.graalvm.org/truffle/javadoc/com/oracle/truffle/api/nodes/Node.html#reportPolymorphicSpecialize) method which notifies the runtime that a node has specialized to a more polymorphic state.
    * The [ReportPolymorphism](http://www.graalvm.org/truffle/javadoc/com/oracle/truffle/api/dsl/ReportPolymorphism.html) and [ReportPolymorphism.Exclude](http://www.graalvm.org/truffle/javadoc/com/oracle/truffle/api/dsl/ReportPolymorphism.Exclude.html) annotations which the DSL uses to generate (or not generate) calls to [Node.reportPolymorphicSpecialize](http://www.graalvm.org/truffle/javadoc/com/oracle/truffle/api/nodes/Node.html#reportPolymorphicSpecialize--).
* Added `TruffleException.getSourceLocation()` for syntax errors which don't have a `Node`.
* Changed member lookup on `Class` host objects (as obtained by e.g. `obj.getClass()`) to expose `Class` instance members, while `TruffleLanguage.Env.lookupHostSymbol(String)` returns a companion object providing the static members of the class and serving as a constructor.



## Version 0.32

* Added [SuspendAnchor](http://www.graalvm.org/truffle/javadoc/com/oracle/truffle/api/debug/SuspendAnchor.html) enum class that describes where, within a guest language source section, the suspend position is and [Breakpoint.Builder.suspendAnchor()](http://www.graalvm.org/truffle/javadoc/com/oracle/truffle/api/debug/Breakpoint.Builder.html#suspendAnchor-com.oracle.truffle.api.debug.SuspendAnchor-) to be able to break before or after the source section.
* Deprecated `SuspendedEvent.isHaltedBefore()`, [SuspendedEvent.getSuspendAnchor()](http://www.graalvm.org/truffle/javadoc/com/oracle/truffle/api/debug/SuspendedEvent.html#getSuspendAnchor--) is to be used instead.
* Added new interop message [REMOVE](http://www.graalvm.org/truffle/javadoc/com/oracle/truffle/api/interop/Message.html#REMOVE) with the appropriate foreign access methods [ForeignAccess.sendRemove](http://www.graalvm.org/truffle/javadoc/com/oracle/truffle/api/interop/ForeignAccess.html#sendRemove-com.oracle.truffle.api.nodes.Node-com.oracle.truffle.api.interop.TruffleObject-java.lang.Object-) and [KeyInfo.isRemovable flag](http://www.graalvm.org/truffle/javadoc/com/oracle/truffle/api/interop/KeyInfo.html#isRemovable-int-).
* Added [SourceFilter](http://www.graalvm.org/truffle/javadoc/com/oracle/truffle/api/instrumentation/SourceFilter.html) for source-only based filtering in instrumentation.
* Changed semantics of [UnexpectedResultException](http://www.graalvm.org/truffle/javadoc/com/oracle/truffle/api/nodes/UnexpectedResultException.html) when used in [Specialization#rewriteOn](http://www.graalvm.org/truffle/javadoc/com/oracle/truffle/api/dsl/Specialization.html#rewriteOn--) to indicate that a result is already available and no other specialization methods need to be invoked in Truffle DSL.

## Version 0.31

* Removed deprecated `com.oracle.truffle.api.source.LineLocation` class.
* Added `RootNode#isCaptureFramesForTrace()` to allow subclasses to configure capturing of frames in `TruffleException` instances and `TruffleStackTraceElement#getFrame()` to access the captured frames.
* [MaterializedFrame](http://www.graalvm.org/truffle/javadoc/com/oracle/truffle/api/frame/MaterializedFrame.html) changed to extend [VirtualFrame](http://www.graalvm.org/truffle/javadoc/com/oracle/truffle/api/frame/VirtualFrame.html), to be able to call methods taking `VirtualFrame` from behind Truffle boundary.
* Added [ExecutableNode](http://www.graalvm.org/truffle/javadoc/com/oracle/truffle/api/nodes/ExecutableNode.html), [TruffleLanguage.parse(InlineParsingRequest)](http://www.graalvm.org/truffle/javadoc/com/oracle/truffle/api/TruffleLanguage.html#parse-com.oracle.truffle.api.TruffleLanguage.InlineParsingRequest-) and [TruffleInstrument.Env.parseInline](http://www.graalvm.org/truffle/javadoc/com/oracle/truffle/api/instrumentation/TruffleInstrument.Env.html#parseInline-com.oracle.truffle.api.source.Source-com.oracle.truffle.api.nodes.Node-com.oracle.truffle.api.frame.MaterializedFrame-) to parse an inline code snippet at the provided location and produce an AST fragment that can be executed using frames valid at the provided location. `ParsingRequest.getLocation()` and `ParsingRequest.getFrame()` methods were deprecated in favor of `InlineParsingRequest`, `EventContext.parseInContext()` was deprecated in favor of `TruffleInstrument.Env.parseInline()`.
* [RootNode](http://www.graalvm.org/truffle/javadoc/com/oracle/truffle/api/nodes/RootNode.html) now extends [ExecutableNode](http://www.graalvm.org/truffle/javadoc/com/oracle/truffle/api/nodes/ExecutableNode.html).
* Removed deprecated methods `TruffleLanguage.parse(Source, Node, String...)` and `TruffleLanguage.evalInContext(Source, Node, MaterializedFrame)` and constructor `RootNode(Class, SourceSection, FrameDescriptor)`.
* Java Interop now wraps exceptions thrown by Java method invocations in host exceptions.
* Added [JavaInterop.isHostException](http://www.graalvm.org/truffle/javadoc/com/oracle/truffle/api/interop/java/JavaInterop.html#isHostException-java.lang.Throwable-) and [JavaInterop.asHostException](http://www.graalvm.org/truffle/javadoc/com/oracle/truffle/api/interop/java/JavaInterop.html#asHostException-java.lang.Throwable-) to identify and unwrap host exceptions, respectively.
* Added support for `TruffleLanguage` context pre-initialization in the native image. To support context pre-initialization a language has to implement the [patchContext](http://www.graalvm.org/truffle/javadoc/com/oracle/truffle/api/TruffleLanguage#patchContext-C-com.oracle.truffle.api.TruffleLanguage.Env-) method.
* The profiler infrastructure (`CPUSampler`, `CPUTracer` and `MemoryTracer`) moved to a new tools suite.
* Added [LanguageInfo.isInternal](http://www.graalvm.org/truffle/javadoc/com/oracle/truffle/api/nodes/LanguageInfo.html#isInternal--)
* Removed special Java interop support for `java.util.Map`.
* Added a mechanism to unwind execution nodes in instrumentation by [EventContext.createUnwind](http://www.graalvm.org/truffle/javadoc/com/oracle/truffle/api/instrumentation/EventContext.html#createUnwind-java.lang.Object-), [ExecutionEventListener.onUnwind](http://www.graalvm.org/truffle/javadoc/com/oracle/truffle/api/instrumentation/ExecutionEventListener.html#onUnwind-com.oracle.truffle.api.instrumentation.EventContext-com.oracle.truffle.api.frame.VirtualFrame-java.lang.Object-), [ExecutionEventNode.onUnwind](http://www.graalvm.org/truffle/javadoc/com/oracle/truffle/api/instrumentation/ExecutionEventNode.html#onUnwind-com.oracle.truffle.api.frame.VirtualFrame-java.lang.Object-) and [ProbeNode.onReturnExceptionalOrUnwind](http://www.graalvm.org/truffle/javadoc/com/oracle/truffle/api/instrumentation/ProbeNode.html#onReturnExceptionalOrUnwind-com.oracle.truffle.api.frame.VirtualFrame-java.lang.Throwable-boolean-). [ProbeNode.UNWIND_ACTION_REENTER](http://www.graalvm.org/truffle/javadoc/com/oracle/truffle/api/instrumentation/ProbeNode.html#UNWIND_ACTION_REENTER) constant added.
* Deprecated `ProbeNode.onReturnExceptional()` in favor of `ProbeNode.onReturnExceptionalOrUnwind()`.
* The wrapper node specification has changed, see [ProbeNode](http://www.graalvm.org/truffle/javadoc/com/oracle/truffle/api/instrumentation/ProbeNode.html). If the annotation processor is used (`@Instrumentable` annotation) then just a recompile is required. Manually written wrappers need to be updated.
* Added [SuspendedEvent.prepareUnwindFrame](http://www.graalvm.org/truffle/javadoc/com/oracle/truffle/api/debug/SuspendedEvent.html#prepareUnwindFrame-com.oracle.truffle.api.debug.DebugStackFrame-) to unwind frame(s) during debugging.
* Added [DebuggerTester](http://www.graalvm.org/truffle/javadoc/com/oracle/truffle/api/debug/DebuggerTester.html#DebuggerTester-org.graalvm.polyglot.Context.Builder-) constructor that takes `Context.Builder`.
* Removed deprecated [DebuggerTester](http://www.graalvm.org/truffle/javadoc/com/oracle/truffle/api/debug/DebuggerTester.html) constructor that takes the legacy `PolyglotEngine.Builder`.
* Removed deprecated methods in `JavaInterop`: `isNull`, `isArray`, `isBoxed`, `unbox`, `getKeyInfo`.
* Disallowed `null` as `FrameSlot` identifier.
* Removed deprecated `FrameSlot` constructor and `FrameDescriptor.create` methods.
* Changed the behavior of exception handling (TruffleException) to capture stack frames lazily

## Version 0.30

* Truffle languages are being [finalized](http://www.graalvm.org/truffle/javadoc/com/oracle/truffle/api/TruffleLanguage##finalizeContext-C-) before disposal. This allows languages to run code with all languages still in a valid state. It is no longer allowed to access other languages during language disposal.
* Truffle languages can now declare dependent languages. This allows to take influence on the disposal order.
* All classes of the [com.oracle.truffle.api.metadata](http://www.graalvm.org/truffle/javadoc/com/oracle/truffle/api/metadata/package-summary.html) package were deprecated. As a replacement use [Scope](http://www.graalvm.org/truffle/javadoc/com/oracle/truffle/api/Scope.html), [TruffleLanguage.findLocalScopes](http://www.graalvm.org/truffle/javadoc/com/oracle/truffle/api/TruffleLanguage.html#findLocalScopes-C-com.oracle.truffle.api.nodes.Node-com.oracle.truffle.api.frame.Frame-) and [TruffleInstrument.Env.findLocalScopes](http://www.graalvm.org/truffle/javadoc/com/oracle/truffle/api/instrumentation/TruffleInstrument.Env.html#findLocalScopes-com.oracle.truffle.api.nodes.Node-com.oracle.truffle.api.frame.Frame-) instead.
* Added the ability to access [top scopes](http://www.graalvm.org/truffle/javadoc/com/oracle/truffle/api/instrumentation/TruffleInstrument.Env.html#findTopScopes-java.lang.String-) of languages and [exported symbols](http://www.graalvm.org/truffle/javadoc/com/oracle/truffle/api/instrumentation/TruffleInstrument.Env.html#getExportedSymbols--) of the polyglot scope using the instrumentation API.
* Added the ability to access [top scopes](http://www.graalvm.org/truffle/javadoc/com/oracle/truffle/api/debug/DebuggerSession.html#getTopScope-java.lang.String-) and [exported symbols](http://www.graalvm.org/truffle/javadoc/com/oracle/truffle/api/debug/DebuggerSession.html#getExportedSymbols--) using the debugger API.
* Added the [and](graal/truffle/javadoc/com/oracle/truffle/api/instrumentation/SourceSectionFilter.Builder.html#and-com.oracle.truffle.api.instrumentation.SourceSectionFilter-) method to the [SourceSectionFilter Builder](http://www.graalvm.org/truffle/javadoc/com/oracle/truffle/api/instrumentation/SourceSectionFilter.Builder.html) which allows composing filters.
* Added the new profiler infrastructure, including the [CPU sampler](http://www.graalvm.org/truffle/javadoc/com/oracle/truffle/tools/profiler/CPUSampler.html), [CPU tracer](http://www.graalvm.org/truffle/javadoc/com/oracle/truffle/tools/profiler/CPUTracer.html) and an experimental [Memory tracer](http://www.graalvm.org/truffle/javadoc/com/oracle/truffle/tools/profiler/MemoryTracer.html).
* Added a new [TCK SPI](https://github.com/graalvm/graal/blob/master/truffle/docs/TCK.md) based on the org.graalvm.polyglot API to test a language inter-operability. To test the language inter-operability implement the [LanguageProvider](http://www.graalvm.org/truffle/javadoc/org/graalvm/polyglot/tck/LanguageProvider.html).
* Removed all deprecated API in com.oracle.truffle.api.dsl.
* New interop messages [HAS_KEYS](http://www.graalvm.org/truffle/javadoc/com/oracle/truffle/api/interop/Message.html#HAS_KEYS) and [IS_INSTANTIABLE](http://www.graalvm.org/truffle/javadoc/com/oracle/truffle/api/interop/Message.html#IS_INSTANTIABLE) added, with the appropriate foreign access methods [ForeignAccess.sendHasKeys](http://www.graalvm.org/truffle/javadoc/com/oracle/truffle/api/interop/ForeignAccess.html#sendHasKeys-com.oracle.truffle.api.nodes.Node-com.oracle.truffle.api.interop.TruffleObject-) and [ForeignAccess.sendIsInstantiable](http://www.graalvm.org/truffle/javadoc/com/oracle/truffle/api/interop/ForeignAccess.html#sendIsInstantiable-com.oracle.truffle.api.nodes.Node-com.oracle.truffle.api.interop.TruffleObject-).
* New interop foreign access factory [ForeignAccess.StandardFactory](http://www.graalvm.org/truffle/javadoc/com/oracle/truffle/api/interop/ForeignAccess.StandardFactory.html) replaces the version-specific factories, the deprecated ForeignAccess.Factory10 and ForeignAccess.Factory18 were removed, ForeignAccess.Factory26 was deprecated.
* [@MessageResolution](http://www.graalvm.org/truffle/javadoc/com/oracle/truffle/api/interop/MessageResolution.html) automatically applies default value to boolean HAS/IS messages depending on presence of message handlers of corresponding messages.
* Added instrumentation API for listening on contexts and threads changes: [Instrumenter.attachContextsListener](http://www.graalvm.org/truffle/javadoc/com/oracle/truffle/api/instrumentation/Instrumenter.html#attachContextsListener-T-boolean-), [ContextsListener](http://www.graalvm.org/truffle/javadoc/com/oracle/truffle/api/instrumentation/ContextsListener.html), [Instrumenter.attachThreadsListener](http://www.graalvm.org/truffle/javadoc/com/oracle/truffle/api/instrumentation/Instrumenter.html#attachThreadsListener-T-boolean-) and [ThreadsListener](http://www.graalvm.org/truffle/javadoc/com/oracle/truffle/api/instrumentation/ThreadsListener.html).
* Added debugger representation of a context [DebugContext](http://www.graalvm.org/truffle/javadoc/com/oracle/truffle/api/debug/DebugContext.html) and API for listening on contexts and threads changes: [DebuggerSession.setContextsListener](http://www.graalvm.org/truffle/javadoc/com/oracle/truffle/api/debug/DebuggerSession.html#setContextsListener-com.oracle.truffle.api.debug.DebugContextsListener-boolean-), [DebugContextsListener](http://www.graalvm.org/truffle/javadoc/com/oracle/truffle/api/debug/DebugContextsListener.html), [DebuggerSession.setThreadsListener](http://www.graalvm.org/truffle/javadoc/com/oracle/truffle/api/debug/DebuggerSession.html#setThreadsListener-com.oracle.truffle.api.debug.DebugThreadsListener-boolean-) and [DebugThreadsListener](http://www.graalvm.org/truffle/javadoc/com/oracle/truffle/api/debug/DebugThreadsListener.html).
* Added [TruffleContext.getParent](http://www.graalvm.org/truffle/javadoc/com/oracle/truffle/api/TruffleContext.html#getParent--) to provide the hierarchy of inner contexts.
* Added [TruffleLanguage.Env.getContext](http://www.graalvm.org/truffle/javadoc/com/oracle/truffle/api/TruffleLanguage.Env.html#getContext--) for use by language implementations to obtain the environment's polyglot context.

## Version 0.29

* [SourceSectionFilter.Builder.includeInternal](http://www.graalvm.org/truffle/javadoc/com/oracle/truffle/api/instrumentation/SourceSectionFilter.Builder.html#includeInternal-boolean-) added to be able to exclude internal code from instrumentation.
* Debugger step filtering is extended with [include of internal code](http://www.graalvm.org/truffle/javadoc/com/oracle/truffle/api/debug/SuspensionFilter.Builder.html#includeInternal-boolean-) and [source filter](http://www.graalvm.org/truffle/javadoc/com/oracle/truffle/api/debug/SuspensionFilter.Builder.html#sourceIs-java.util.function.Predicate-). By default, debugger now does not step into internal code, unless a step filter that is set to include internal code is applied.
* [DebugScope.getSourceSection](http://www.graalvm.org/truffle/javadoc/com/oracle/truffle/api/debug/DebugScope.html#getSourceSection--) added to provide source section of a scope.

## Version 0.28
4-Oct-2017

* Truffle languages may support [access](http://www.graalvm.org/truffle/javadoc/com/oracle/truffle/api/TruffleLanguage.html#isThreadAccessAllowed-java.lang.Thread-boolean-) to contexts from multiple threads at the same time. By default the language supports only single-threaded access.
* Languages now need to use the language environment to [create](http://www.graalvm.org/truffle/javadoc/com/oracle/truffle/api/TruffleLanguage.Env.html#createThread-java.lang.Runnable-) new threads for a context. Creating Threads using the java.lang.Thread constructor is no longer allowed and will be blocked in the next release.
* Added `JavaInterop.isJavaObject(Object)` method overload.
* Deprecated helper methods in `JavaInterop`: `isNull`, `isArray`, `isBoxed`, `unbox`, `getKeyInfo`. [ForeignAccess](http://www.graalvm.org/truffle/javadoc/com/oracle/truffle/api/interop/ForeignAccess.html) already provides equivalent methods: `sendIsNull`, `sendIsArray`, `sendIsBoxed`, `sendUnbox`, `sendKeyInfo`, respectively.
* Deprecated all String based API in Source and SourceSection and replaced it with CharSequence based APIs. Automated migration with Jackpot rules is available (run `mx jackpot --apply`).
* Added [Source.Builder.language](http://www.graalvm.org/truffle/javadoc/com/oracle/truffle/api/source/Source.Builder.html#language-java.lang.String-) and [Source.getLanguage](http://www.graalvm.org/truffle/javadoc/com/oracle/truffle/api/source/Source.html#getLanguage--) to be able to set/get source langauge in addition to MIME type.
* Added the [inCompilationRoot](http://www.graalvm.org/truffle/javadoc/com/oracle/truffle/api/CompilerDirectives.html#inCompilationRoot--) compiler directive.
* Deprecated TruffleBoundary#throwsControlFlowException and introduced TruffleBoundary#transferToInterpreterOnException.

## Version 0.27
16-Aug-2017

* The Truffle API now depends on the Graal SDK jar to also be on the classpath.
* Added an implementation of org.graalvm.polyglot API in Truffle.
* API classes in com.oracle.truffe.api.vm package will soon be deprecated. Use the org.graalvm.polyglot API instead.
* Added [SourceSectionFilter.Builder](http://www.graalvm.org/truffle/javadoc/com/oracle/truffle/api/instrumentation/SourceSectionFilter.Builderhtml).`rootNameIs(Predicate<String>)` to filter for source sections based on the name of the RootNode.
* Added [AllocationReporter](http://www.graalvm.org/truffle/javadoc/com/oracle/truffle/api/instrumentation/AllocationReporter.html) as a service for guest languages to report allocation of guest language values.
* Added [Instrumenter.attachAllocationListener](http://www.graalvm.org/truffle/javadoc/com/oracle/truffle/api/instrumentation/Instrumenter.html#attachAllocationListener-com.oracle.truffle.api.instrumentation.AllocationEventFilter-T-), [AllocationEventFilter](http://www.graalvm.org/truffle/javadoc/com/oracle/truffle/api/instrumentation/AllocationEventFilter.html), [AllocationListener](http://www.graalvm.org/truffle/javadoc/com/oracle/truffle/api/instrumentation/AllocationListener.html) and [AllocationEvent](http://www.graalvm.org/truffle/javadoc/com/oracle/truffle/api/instrumentation/AllocationEvent.html) for profilers to be able to track creation and size of guest language values.
* Added [RootNode.getCurrentContext](http://www.graalvm.org/truffle/javadoc/com/oracle/truffle/api/nodes/RootNode.html), [TruffleLanguage.getCurrentLanguage(Class)](http://www.graalvm.org/truffle/javadoc/com/oracle/truffle/api/TruffleLanguage.html), [TruffleLanguage.getCurrentContext(Class)](http://www.graalvm.org/truffle/javadoc/com/oracle/truffle/api/TruffleLanguage.html) to allow static lookups of the language and context.
* Added an id property to [TruffleLanguage.Registration](http://www.graalvm.org/truffle/javadoc/com/oracle/truffle/api/TruffleLanguage.Registration#id) to specify a unique identifier for each language. If not specified getName().toLowerCase() will be used. The registration id will be mandatory in future releases.
* Added an internal property to [TruffleLanguage.Registration](http://www.graalvm.org/truffle/javadoc/com/oracle/truffle/api/TruffleLanguage.Registration#internal) to specify whether a language is intended for internal use only. For example the Truffle Native Function Interface is a language that should be used from other languages only.
* Added an internal property to [TruffleInstrument.Registration](http://www.graalvm.org/truffle/javadoc/com/oracle/truffle/api/instrumentation/TruffleInstrument.Registration#internal) to specify whether a internal is intended for internal use by other instruments or languages only.
* Added the ability to describe options for languages and instruments using [TruffleLanguage.getOptionDescriptors()](http://www.graalvm.org/truffle/javadoc/com/oracle/truffle/api/TruffleLanguage.html) and [TruffleInstrument.getOptionDescriptors](http://www.graalvm.org/truffle/javadoc/com/oracle/truffle/api/instrumentation/TruffleInstrument.html). User provided options are available to the language using TruffleLanguage.Env.getOptions() and TruffleInstrument.Env.getOptions().
* Added JavaInterop.isJavaObject(TruffleObject) and JavaInterop.asJavaObject(TruffleObject) to check and convert back to host language object from a TruffleObject.
* Added [TruffleException](http://www.graalvm.org/truffle/javadoc/com/oracle/truffle/api/TruffleException.html) to allow languages to throw standardized error information.
* [Guest language stack traces](http://www.graalvm.org/truffle/javadoc/com/oracle/truffle/api/TruffleStackTraceElement.html) are now collected automatically for each exception thrown and passed through a CallTarget.
* Added RootNode.isInternal to indicate if a RootNode is considered internal and should not be shown to the guest language programmer.
* Added TruffleLanguage.lookupSymbol to be implemented by languages to support language agnostic lookups in the top-most scope.
* Added TruffleLanguage.Env.getApplicationArguments() to access application arguments specified by the user.
* Added [@Option](http://www.graalvm.org/truffle/javadoc/com/oracle/truffle/api/Option.html) annotation to allow simple declaration of options in TruffleLanguage or TruffleInstrument subclasses.
* Added [TruffleLanguage.RunWithPolyglotRule](http://www.graalvm.org/truffle/javadoc/com/oracle/truffle/tck/TruffleRunner.RunWithPolyglotRule.html) JUnit rule to allow running unit tests in the context of a polyglot engine.
* Added implementationName property to [TruffleLanguage.Registration](http://www.graalvm.org/truffle/javadoc/com/oracle/truffle/api/TruffleLanguage.Registration#implementationName) to specify a human readable name of the language implementation name.
* Added TruffleLanguage.Env.lookupSymbol(String) to be used by other languages to support language lookups in their top-most scope.
* Added TruffleLanguage.Env.lookupHostSymbol(String) to be used by other languages to support language lookups from the host language.
* Added TruffleLanguage.Env.isHostLookupAllowed() to find out whether host lookup is generally allowed.
* Added Node#notifyInserted(Node) to notify the instrumentation framework about changes in the AST after the first execution.
* Added TruffleLanguage.Env.newContextBuilder() that allows guest languages to create inner language contexts/environments by returning TruffleContext instances.
* Added a concept of breakpoints shared accross sessions, associated with Debugger instance: [Debugger.install](http://www.graalvm.org/truffle/javadoc/com/oracle/truffle/api/debug/Debugger.html#install-com.oracle.truffle.api.debug.Breakpoint-), [Debugger.getBreakpoints](http://www.graalvm.org/truffle/javadoc/com/oracle/truffle/api/debug/Debugger.html#getBreakpoints--) and a possibility to listen on breakpoints changes: [Debugger.PROPERTY_BREAKPOINTS](http://www.graalvm.org/truffle/javadoc/com/oracle/truffle/api/debug/Debugger.html#PROPERTY_BREAKPOINTS), [Debugger.addPropertyChangeListener](http://www.graalvm.org/truffle/javadoc/com/oracle/truffle/api/debug/Debugger.html#addPropertyChangeListener-java.beans.PropertyChangeListener-) and [Debugger.removePropertyChangeListener](http://www.graalvm.org/truffle/javadoc/com/oracle/truffle/api/debug/Debugger.html#removePropertyChangeListener-java.beans.PropertyChangeListener-). [Breakpoint.isModifiable](http://www.graalvm.org/truffle/javadoc/com/oracle/truffle/api/debug/Breakpoint.html#isModifiable--) added to be able to distinguish the shared read-only copy of installed Breakpoints.
* [TruffleInstrument.Env.getLanguages()](http://www.graalvm.org/truffle/javadoc/com/oracle/truffle/api/instrumentation/TruffleInstrument.Env.html#getLanguages--) returns languages by their IDs instead of MIME types when the new polyglot API is used.
* Deprecated [ExactMath.addExact(int, int)](http://www.graalvm.org/truffle/javadoc/com/oracle/truffle/api/ExactMath.html#addExact-int-int-), [ExactMath.addExact(long, long)](http://www.graalvm.org/truffle/javadoc/com/oracle/truffle/api/ExactMath.html#addExact-long-long-), [ExactMath.subtractExact(int, int)](http://www.graalvm.org/truffle/javadoc/com/oracle/truffle/api/ExactMath.html#subtractExact-int-int-), [ExactMath.subtractExact(long, long)](http://www.graalvm.org/truffle/javadoc/com/oracle/truffle/api/ExactMath.html#subtractExact-long-long-), [ExactMath.multiplyExact(int, int)](http://www.graalvm.org/truffle/javadoc/com/oracle/truffle/api/ExactMath.html#multiplyExact-int-int-), [ExactMath.multiplyExact(long, long)](http://www.graalvm.org/truffle/javadoc/com/oracle/truffle/api/ExactMath.html#multiplyExact-long-long-). Users can replace these with java.lang.Math utilities of same method names.

## Version 0.26
18-May-2017

* Language can provide additional services and instruments can [look them up](http://www.graalvm.org/truffle/javadoc/com/oracle/truffle/api/instrumentation/TruffleInstrument.Env.html#lookup).
* Renamed `DebugValue.isWriteable` to [DebugValue.isWritable](http://www.graalvm.org/truffle/javadoc/com/oracle/truffle/api/debug/DebugValue.html#isWritable--) to fix spelling.
* [Breakpoint.setCondition](http://www.graalvm.org/truffle/javadoc/com/oracle/truffle/api/debug/Breakpoint.html#setCondition-java.lang.String-) does not throw the IOException any more.
* Added new message [Message.KEY_INFO](http://www.graalvm.org/truffle/javadoc/com/oracle/truffle/api/interop/Message.html#KEY_INFO), and an argument to [Message.KEYS](http://www.graalvm.org/truffle/javadoc/com/oracle/truffle/api/interop/Message.html#KEYS) specifying whether internal keys should be provided. The appropriate foreign access [ForeignAccess.sendKeyInfo](http://www.graalvm.org/truffle/javadoc/com/oracle/truffle/api/interop/ForeignAccess.html#sendKeyInfo-com.oracle.truffle.api.nodes.Node-com.oracle.truffle.api.interop.TruffleObject-java.lang.Object-), [ForeignAccess.sendKeys](http://www.graalvm.org/truffle/javadoc/com/oracle/truffle/api/interop/ForeignAccess.html#sendKeys-com.oracle.truffle.api.nodes.Node-com.oracle.truffle.api.interop.TruffleObject-boolean-) and a new factory [ForeignAccess.Factory26](http://www.graalvm.org/truffle/javadoc/com/oracle/truffle/api/interop/ForeignAccess.Factory26.html).
* A new [KeyInfo](http://www.graalvm.org/truffle/javadoc/com/oracle/truffle/api/interop/KeyInfo.html) utility class added to help with dealing with bit flags.
* Added new Java interop utility methods: [JavaInterop.getKeyInfo](http://www.graalvm.org/truffle/javadoc/com/oracle/truffle/api/interop/java/JavaInterop.html#getKeyInfo-com.oracle.truffle.api.interop.TruffleObject-java.lang.Object-) and [JavaInterop.getMapView](http://www.graalvm.org/truffle/javadoc/com/oracle/truffle/api/interop/java/JavaInterop.html#getMapView-java.util.Map-boolean-).
* Added [metadata](http://www.graalvm.org/truffle/javadoc/com/oracle/truffle/api/metadata/package-summary.html) package, intended for APIs related to guest language structure and consumed by tools.
* Added [ScopeProvider](http://www.graalvm.org/truffle/javadoc/com/oracle/truffle/api/metadata/ScopeProvider.html) to provide a hierarchy of scopes enclosing the given node. The scopes are expected to contain variables valid at the associated node.
* Added [Scope](http://www.graalvm.org/truffle/javadoc/com/oracle/truffle/api/metadata/Scope.html) for instruments to get a list of scopes enclosing the given node. The scopes contain variables valid at the provided node.
* Added [DebugScope](http://www.graalvm.org/truffle/javadoc/com/oracle/truffle/api/debug/DebugScope.html), [DebugStackFrame.getScope](http://www.graalvm.org/truffle/javadoc/com/oracle/truffle/api/debug/DebugStackFrame.html#getScope--) and [DebugValue.getScope](http://www.graalvm.org/truffle/javadoc/com/oracle/truffle/api/debug/DebugValue.html#getScope--) to allow debuggers to retrieve the scope information and associated variables.
* Deprecated [DebugStackFrame.iterator](http://www.graalvm.org/truffle/javadoc/com/oracle/truffle/api/debug/DebugStackFrame.html) and [DebugStackFrame.getValue](http://www.graalvm.org/truffle/javadoc/com/oracle/truffle/api/debug/DebugStackFrame.html), [DebugStackFrame.getScope](http://www.graalvm.org/truffle/javadoc/com/oracle/truffle/api/debug/DebugStackFrame.html#getScope--) is to be used instead.
* Added [Cached.dimensions()](http://www.graalvm.org/truffle/javadoc/com/oracle/truffle/api/dsl/Cached.html) to specify compilation finalness of cached arrays.
* [SuspendedEvent.prepareStepOut](http://www.graalvm.org/truffle/javadoc/com/oracle/truffle/api/debug/SuspendedEvent.html#prepareStepOut-int-) has a `stepCount` argument for consistency with other prepare methods. The no-argument method is deprecated.
* Multiple calls to `SuspendedEvent.prepare*()` methods accumulate the requests to create a composed action. This allows creation of debugging meta-actions.
* [JavaInterop.toJavaClass](http://www.graalvm.org/truffle/javadoc/com/oracle/truffle/api/interop/java/JavaInterop.html#toJavaClass) can find proper Java class for a wrapped object
* Added environment methods TruffleLanguage.Env.getLanguages(), TruffleLanguage.Env.getInstruments(), TruffleInstrument.Env.getLanguages(), TruffleInstrument.Env.getInstruments() that allows languages or instruments to inspect some basic information about other installed languages or instruments.
* Added lookup methods TruffleLanguage.Env.lookup(LanguageInfo, Class), TruffleLanguage.Env.lookup(InstrumentInfo, Class), TruffleInstrument.Env.lookup(LanguageInfo, Class) and TruffleInstrument.Env.lookup(InstrumentInfo, Class) that allows the exchange of services between instruments and languages.
* Added [EventContext.isLanguageContextInitialized](http://www.graalvm.org/truffle/javadoc/com/oracle/truffle/api/instrumentation/EventContext.html#isLanguageContextInitialized--) to be able to test language context initialization in instruments.
* Added [SuspensionFilter](http://www.graalvm.org/truffle/javadoc/com/oracle/truffle/api/debug/SuspensionFilter.html) class, [DebuggerSession.setSteppingFilter](http://www.graalvm.org/truffle/javadoc/com/oracle/truffle/api/debug/DebuggerSession.html#setSteppingFilter-com.oracle.truffle.api.debug.SuspensionFilter-) and [SuspendedEvent.isLanguageContextInitialized](http://www.graalvm.org/truffle/javadoc/com/oracle/truffle/api/debug/SuspendedEvent.html#isLanguageContextInitialized--) to be able to ignore language context initialization during debugging.

## Version 0.25
3-Apr-2017

* Added [Instrumenter.attachOutConsumer](http://www.graalvm.org/truffle/javadoc/com/oracle/truffle/api/instrumentation/Instrumenter.html#attachOutConsumer-T-) and [Instrumenter.attachErrConsumer](http://www.graalvm.org/truffle/javadoc/com/oracle/truffle/api/instrumentation/Instrumenter.html#attachErrConsumer-T-) to receive output from executions run in the associated PolyglotEngine.
* [JavaInterop.asTruffleObject](http://www.graalvm.org/truffle/javadoc/com/oracle/truffle/api/interop/java/JavaInterop.html#asTruffleObject-java.lang.Object-) lists methods as keys
* Deprecated `TypedObject` interface
* Added [PolyglotRuntime](http://www.graalvm.org/truffle/javadoc/com/oracle/truffle/api/vm/PolyglotRuntime.html) for global configuration and to allow engines share resources. The runtime of a PolyglotEngine can be configured using [PolyglotEngine](http://www.graalvm.org/truffle/javadoc/com/oracle/truffle/api/vm/PolyglotEngine.html)`.newBuilder().runtime(runtime).build()`.
* The `getInstruments()` method has been moved from the [PolyglotEngine](http://www.graalvm.org/truffle/javadoc/com/oracle/truffle/api/vm/PolyglotEngine.html) to [PolyglotRuntime](http://www.graalvm.org/truffle/javadoc/com/oracle/truffle/api/vm/PolyglotRuntime.html).
* [TruffleLanguage](http://www.graalvm.org/truffle/javadoc/com/oracle/truffle/api/TruffleLanguage.html) now requires a public default constructor instead of a singleton field named INSTANCE.
* [TruffleLanguage](http://www.graalvm.org/truffle/javadoc/com/oracle/truffle/api/TruffleLanguage.html) now requires a public no argument constructor instead of a singleton field named INSTANCE.
* The [TruffleLanguage](http://www.graalvm.org/truffle/javadoc/com/oracle/truffle/api/TruffleLanguage.html) instance can now be used to share code and assumptions between engine instances. See the TruffleLanguage javadoc for details.
* Added a new constructor to [RootNode](http://www.graalvm.org/truffle/javadoc/com/oracle/truffle/api/nodes/RootNode.html) with a [TruffleLanguage](http://www.graalvm.org/truffle/javadoc/com/oracle/truffle/api/TruffleLanguage.html) instance as argument. The current constructor was deprecated.  
* Added [RootNode.getLanguage(Class)](http://www.graalvm.org/truffle/javadoc/com/oracle/truffle/api/nodes/RootNode.html) to access the current language implementation instance.
* Added [RootNode.getLanguageInfo](http://www.graalvm.org/truffle/javadoc/com/oracle/truffle/api/nodes/RootNode.html) to access public information about the associated language.
* Added [TruffleLanguage.ContextReference](http://www.graalvm.org/truffle/javadoc/com/oracle/truffle/api/TruffleLanguage.html) class and [TruffleLanguage.getContextReference](http://www.graalvm.org/truffle/javadoc/com/oracle/truffle/api/TruffleLanguage.html).
* Added [Value.getMetaObject](http://www.graalvm.org/truffle/javadoc/com/oracle/truffle/api/vm/TruffleLanguage.html) and [Value.getSouceLocation](http://www.graalvm.org/truffle/javadoc/com/oracle/truffle/api/vm/TruffleLanguage.html)
* Deprecated [RootNode.getExecutionContext](http://www.graalvm.org/truffle/javadoc/com/oracle/truffle/api/nodes/RootNode.html)
* Deprecated [TruffleLanguage.createFindContextNode](http://www.graalvm.org/truffle/javadoc/com/oracle/truffle/api/TruffleLanguage.html) and [TruffleLanguage.findContext](http://www.graalvm.org/truffle/javadoc/com/oracle/truffle/api/TruffleLanguage.html).
* Deprecated [Node.getLanguage](http://www.graalvm.org/truffle/javadoc/com/oracle/truffle/api/nodes/Node.html).
* Deprecated [MessageResolution.language](http://www.graalvm.org/truffle/javadoc/com/oracle/truffle/api/nodes/Node.html) without replacement. (jackpot rule available)
* Deprecated [ExecutionContext](http://www.graalvm.org/truffle/javadoc/com/oracle/truffle/api/ExecutionContext.html), use RootNode#getCompilerOptions().
* Added [TruffleInstrument.Registration.services()](http://www.graalvm.org/truffle/javadoc/com/oracle/truffle/api/instrumentation/TruffleInstrument.Registration#services) to support declarative registration of services
* Deprecated internal class DSLOptions. Will be removed in the next release.
* Deprecated [Shape.getData()](http://www.graalvm.org/truffle/javadoc/com/oracle/truffle/api/object/Shape.html) and [ObjectType.createShapeData(Shape)](http://www.graalvm.org/truffle/javadoc/com/oracle/truffle/api/object/ObjectType.html) without replacement.
* Added [TruffleRunner](http://www.graalvm.org/truffle/javadoc/com/oracle/truffle/tck/TruffleRunner.html) JUnit runner for unit testing Truffle compilation.

## Version 0.24
1-Mar-2017
* Added possibility to activate/deactivate breakpoints via [DebuggerSession.setBreakpointsActive](http://www.graalvm.org/truffle/javadoc/com/oracle/truffle/api/debug/DebuggerSession.html#setBreakpointsActive-boolean-) and get the active state via [DebuggerSession.isBreakpointsActive](http://www.graalvm.org/truffle/javadoc/com/oracle/truffle/api/debug/DebuggerSession.html#isBreakpointsActive--).
* Deprecated the send methods in [ForeignAccess](http://www.graalvm.org/truffle/javadoc/com/oracle/truffle/api/interop/ForeignAccess.html) and added a a new version that does not require a frame parameter. ([Jackpot](https://bitbucket.org/jlahoda/jackpot30/wiki/Home) rule for automatic migration available)
* Made [@NodeChild](http://www.graalvm.org/truffle/javadoc/com/oracle/truffle/api/dsl/NodeChild.html) and [@NodeField](http://www.graalvm.org/truffle/javadoc/com/oracle/truffle/api/dsl/NodeField.html) annotations repeatable
* Added Truffle Native Function Interface.
* Abstract deprecated methods in [NodeClass](http://www.graalvm.org/truffle/javadoc/com/oracle/truffle/api/nodes/NodeClass.html) have default implementation
* Added [RootNode.cloneUninitialized](http://www.graalvm.org/truffle/javadoc/com/oracle/truffle/api/nodes/RootNode.html) that allows an optimizing runtime to efficiently create uninitialized clones of root nodes on demand.

## Version 0.23
1-Feb-2017
* Incompatible: Removed most of deprecated APIs from the [com.oracle.truffle.api.source package](http://www.graalvm.org/truffle/javadoc/com/oracle/truffle/api/source/package-summary.html).
* Enabled the new flat generated code layout for Truffle DSL as default. To use it just recompile your guest language with latest Truffle annotation processor. The new layout uses a bitset to encode the states of specializations instead of using a node chain for efficiency. The number of specializations per operation is now limited to 127 (with no implicit casts used). All changes in the new layout are expected to be compatible with the old layout. The optimization strategy for implicit casts and fallback handlers changed and might produce different peak performance results.
* Deprecated the frame argument for [IndirectCallNode](http://www.graalvm.org/truffle/javadoc/com/oracle/truffle/api/nodes/IndirectCallNode.html) and [DirectCallNode](http://www.graalvm.org/truffle/javadoc/com/oracle/truffle/api/nodes/DirectCallNode.html). The frame argument is no longer required.
* Deprecated [FrameInstance](http://www.graalvm.org/truffle/javadoc/com/oracle/truffle/api/frame/FrameInstance.html).getFrame(FrameAccess, boolean). Usages need to be replaced by FrameInstance.getFrame(FrameAccess). The slowPath parameter was removed without replacement.
* Deprecated FrameAccess.NONE without replacement.
* [FrameInstance](http://www.graalvm.org/truffle/javadoc/com/oracle/truffle/api/frame/FrameInstance.html).getFrame now throws an AssertionError if a local variable of a frame was written in READ_ONLY frame access mode.

## Version 0.22
13-Jan-2017
* [TruffleLanguage.isVisible](http://www.graalvm.org/truffle/javadoc/com/oracle/truffle/api/TruffleLanguage.html#isVisible-C-java.lang.Object-) allows languages to control printing of values in interactive environments
* [PolyglotEngine](http://www.graalvm.org/truffle/javadoc/com/oracle/truffle/api/vm/PolyglotEngine.html)`.findGlobalSymbols` that returns `Iterable`
* [TruffleLanguage](http://www.graalvm.org/truffle/javadoc/com/oracle/truffle/api/TruffleLanguage.html)`.importSymbols` that returns `Iterable`
* [RootNode.setCallTarget](http://www.graalvm.org/truffle/javadoc/com/oracle/truffle/api/nodes/RootNode.html#setCallTarget-com.oracle.truffle.api.RootCallTarget-) is deprecated
* Generic parsing method [TruffleLanguage](http://www.graalvm.org/truffle/javadoc/com/oracle/truffle/api/TruffleLanguage.html).`parse(`[ParsingRequest](http://www.graalvm.org/truffle/javadoc/com/oracle/truffle/api/TruffleLanguage.ParsingRequest.html) `)` replaces now deprecated multi-argument `parse` method.
* Added [TruffleLanguage.findMetaObject](http://www.graalvm.org/truffle/javadoc/com/oracle/truffle/api/TruffleLanguage.html#findMetaObject-C-java.lang.Object-) and [DebugValue.getMetaObject](http://www.graalvm.org/truffle/javadoc/com/oracle/truffle/api/debug/DebugValue.html#getMetaObject--) to retrieve a meta-object of a value.
* Added [TruffleLanguage.findSourceLocation](http://www.graalvm.org/truffle/javadoc/com/oracle/truffle/api/TruffleLanguage.html#findSourceLocation-C-java.lang.Object-) and [DebugValue.getSourceLocation](http://www.graalvm.org/truffle/javadoc/com/oracle/truffle/api/debug/DebugValue.html#getSourceLocation--) to retrieve a source section where a value is declared.
* Added [TruffleLanguage.Registration.interactive()](http://www.graalvm.org/truffle/javadoc/com/oracle/truffle/api/TruffleLanguage.Registration.html#interactive--) and [PolyglotEngine.Language.isInteractive()](http://www.graalvm.org/truffle/javadoc/com/oracle/truffle/api/vm/PolyglotEngine.Language.html#isInteractive--) to inform about language interactive capability
* Deprecated the @[Specialization](http://www.graalvm.org/truffle/javadoc/com/oracle/truffle/api/dsl/Specialization.html) contains attribute and renamed it to replaces.
* Deprecated @[ShortCircuit](http://www.graalvm.org/truffle/javadoc/com/oracle/truffle/api/dsl/ShortCircuit.html) DSL annotation without replacement. It is recommended to implement short circuit nodes manually without using the DSL.
* Added Truffle DSL [introspection API](http://www.graalvm.org/truffle/javadoc/com/oracle/truffle/api/dsl/Introspection.html) that provides runtime information for specialization activation and cached data.

## Version 0.21
6-Dec-2016
* Added [Source.isInteractive()](http://www.graalvm.org/truffle/javadoc/com/oracle/truffle/api/source/Source.html#isInteractive--) to inform languages of a possibility to use polyglot engine streams during execution.
* Unavailable [SourceSection](http://www.graalvm.org/truffle/javadoc/com/oracle/truffle/api/source/SourceSection.html)s created by different calls to createUnavailableSection() are no longer equals(). This means builtins can share a single Source and call createUnavailableSection() for each builtin to be considered different in instrumentation.

## Version 0.20
23-Nov-2016
* Deprecated [Node.getAtomicLock()](http://www.graalvm.org/truffle/javadoc/com/oracle/truffle/api/nodes/Node.html#getAtomicLock--) and replaced it with Node.getLock() which returns a Lock.
* Switching the source and target levels to 1.8
* Significant improvements in Java/Truffle interop

## Version 0.19
27-Oct-2016
* New helper methods in [JavaInterop](http://www.graalvm.org/truffle/javadoc/com/oracle/truffle/api/interop/java/JavaInterop.html): `isArray`, `isBoxed`, `isNull`, `isPrimitive`, `unbox`, `asTruffleValue`.
* Relaxed the restrictions for calling methods on [SuspendedEvent](http://www.graalvm.org/truffle/javadoc/com/oracle/truffle/api/debug/SuspendedEvent.html) and [DebugStackFrame](http://www.graalvm.org/truffle/javadoc/com/oracle/truffle/api/debug/DebugStackFrame.html) from other threads than the execution thread. Please see the javadoc of the individual methods for details.

## Version 0.18
1-Oct-2016
* Added [Instrumenter](http://www.graalvm.org/truffle/javadoc/com/oracle/truffle/api/instrumentation/Instrumenter.html).querySourceSections(SourceSectionFilter) to get a filtered list of loaded instances.
* Added [SourceSectionFilter](http://www.graalvm.org/truffle/javadoc/com/oracle/truffle/api/instrumentation/SourceSectionFilter.html).ANY, which always matches.
* Added [Message.KEYS](http://www.graalvm.org/truffle/javadoc/com/oracle/truffle/api/interop/Message.html#KEYS) to let languages enumerate properties of its objects
* Deprecated [LineLocation](http://www.graalvm.org/truffle/javadoc/com/oracle/truffle/api/source/LineLocation.html), [SourceSection](http://www.graalvm.org/truffle/javadoc/com/oracle/truffle/api/source/SourceSection.html).getLineLocation(), [Source](http://www.graalvm.org/truffle/javadoc/com/oracle/truffle/api/source/Source.html).createLineLocation(int) without replacement.
* Deprecated [SourceSection](http://www.graalvm.org/truffle/javadoc/com/oracle/truffle/api/source/SourceSection.html).getShortDescription(); users can replace uses with their own formatting code.
* Deprecated [SourceSection](http://www.graalvm.org/truffle/javadoc/com/oracle/truffle/api/source/SourceSection.html).createUnavailable(String, String) and replaced it with.
* Added [Source](http://www.graalvm.org/truffle/javadoc/com/oracle/truffle/api/source/Source.html).createUnavailableSection(), [SourceSection](http://www.graalvm.org/truffle/javadoc/com/oracle/truffle/api/source/SourceSection.html).isAvailable() to find out whether a source section is available.
* [SourceSection](http://www.graalvm.org/truffle/javadoc/com/oracle/truffle/api/source/SourceSection.html).createSourceSection(int,int) now only throws IllegalArgumentExceptions if indices that are out of bounds with the source only when assertions (-ea) are enabled.
* Deprecated [Source](http://www.graalvm.org/truffle/javadoc/com/oracle/truffle/api/source/Source.html).createSection(int, int, int, int)

## Version 0.17
1-Sep-2016

#### Removals, Deprecations and Breaking Changes

* This release removes many deprecated APIs and is thus slightly incompatible
  * Remove deprecated instrumentation API package `com.oracle.truffle.api.instrument` and all its classes.
  * Remove deprecated API method [TruffleLanguage](http://www.graalvm.org/truffle/javadoc/com/oracle/truffle/api/TruffleLanguage.html)`.isInstrumentable(Node)`, `TruffleLanguage.getVisualizer()`, `TruffleLanguage.createWrapperNode()`, `TruffleLanguage.Env.instrumenter()`, `RootNode.applyInstrumentation()`
  * Remove deprecated API [Debugger](http://www.graalvm.org/truffle/javadoc/com/oracle/truffle/api/debug/Debugger.html)`.setTagBreakpoint`
  * Remove deprecated API [RootNode](http://www.graalvm.org/truffle/javadoc/com/oracle/truffle/api/nodes/RootNode.html)`.applyInstrumentation`
  * Remove deprecated tagging API in [SourceSection](http://www.graalvm.org/truffle/javadoc/com/oracle/truffle/api/source/SourceSection.html) and [Source](http://www.graalvm.org/truffle/javadoc/com/oracle/truffle/api/source/Source.html).

* [PolyglotEngine](http://www.graalvm.org/truffle/javadoc/com/oracle/truffle/api/vm/PolyglotEngine.html)
`eval` method and few similar ones no longer declare `throws IOException`.
The I/O now only occurs when operating with [Source](http://www.graalvm.org/truffle/javadoc/com/oracle/truffle/api/source/Source.html).
The evaluation of already loaded sources doesn't need to perform any I/O operations and
thus it makes little sense to require callers to handle the `IOException`.
This change is binary compatible, yet it is source *incompatible* change.
You may need to [adjust your sources](https://github.com/graalvm/fastr/commit/09ab156925d24bd28837907cc2ad336679afc7a2)
to compile.
* Deprecate support for the "identifier" associated with each [SourceSection](http://www.graalvm.org/truffle/javadoc/com/oracle/truffle/api/source/SourceSection.html)
* Deprecated `PolyglotEngine.Builder.onEvent(EventConsumer)` and class `EventConsumer`, debugger events are now dispatched using the `DebuggerSession`.
* [@Fallback](http://www.graalvm.org/truffle/javadoc/com/oracle/truffle/api/dsl/Fallback.html) does not support type specialized arguments anymore.

#### Additions

* All debugging APIs are now thread-safe and can be used from other threads.
* Changed the debugging API to a session based model.
  * Added [Debugger](http://www.graalvm.org/truffle/javadoc/com/oracle/truffle/api/debug/Debugger.html)`.find(TruffleLanguage.Env)` to lookup the debugger when inside a guest language implementation.
  * Added [Debugger](http://www.graalvm.org/truffle/javadoc/com/oracle/truffle/api/debug/Debugger.html)`.startSession(SuspendedCallback)` to start a new debugging session using a SuspendedCallback as replacement for `ExecutionEvent.prepareStepInto()`.
  * Added class [DebuggerSession](http://www.graalvm.org/truffle/javadoc/com/oracle/truffle/api/debug/DebuggerSession.html) which represents a debugger session where breakpoints can be installed and the execution can be suspended and resumed.
  * Added [Breakpoint](http://www.graalvm.org/truffle/javadoc/com/oracle/truffle/api/debug/Breakpoint.html)`.newBuilder` methods to create a new breakpoint using the builder pattern based on Source, URI or SourceSections.
  * Added [Breakpoint](http://www.graalvm.org/truffle/javadoc/com/oracle/truffle/api/debug/Breakpoint.html)`.isResolved()` to find out whether the source location of a breakpoint is loaded by the guest language.
  * Added [Breakpoint](http://www.graalvm.org/truffle/javadoc/com/oracle/truffle/api/debug/Breakpoint.html)`.isDisposed()` to find out whether a breakpoint is disposed.
  * Added [SuspendedEvent](http://www.graalvm.org/truffle/javadoc/com/oracle/truffle/api/debug/SuspendedEvent.html)`.getReturnValue()` to get return values of calls during debugging.
  * Added [SuspendedEvent](http://www.graalvm.org/truffle/javadoc/com/oracle/truffle/api/debug/SuspendedEvent.html)`.getBreakpoints()` to return the breakpoints that hit for a suspended event.
  * Added [SuspendedEvent](http://www.graalvm.org/truffle/javadoc/com/oracle/truffle/api/debug/SuspendedEvent.html)`.getStackFrames()` to return all guest language stack frames.
  * Added [SuspendedEvent](http://www.graalvm.org/truffle/javadoc/com/oracle/truffle/api/debug/SuspendedEvent.html)`.getTopStackFrame()` to return the topmost stack frame.
  * Added [SuspendedEvent](http://www.graalvm.org/truffle/javadoc/com/oracle/truffle/api/debug/SuspendedEvent.html)`.getSourceSection()` to return the current guest language execution location
  * Added [SuspendedEvent](http://www.graalvm.org/truffle/javadoc/com/oracle/truffle/api/debug/SuspendedEvent.html)`.getSourceSections()` to return all guest language execution locations of the current method in the AST.
  * Added class [DebugStackFrame](http://www.graalvm.org/truffle/javadoc/com/oracle/truffle/api/debug/DebugStackFrame.html) which represents a guest language stack frame. Allows to get values from the current stack frame, access stack values and evaluate inline expressions.
  * Added class [DebugValue](http://www.graalvm.org/truffle/javadoc/com/oracle/truffle/api/debug/DebugValue.html) which represents a value on a stack frame or the result of an evaluated expression.
  * Added class [DebuggerTester](http://www.graalvm.org/truffle/javadoc/com/oracle/truffle/api/debug/DebuggerTester.html) which represents a utility for testing guest language debugger support more easily.
  * Deprecated [Breakpoint](http://www.graalvm.org/truffle/javadoc/com/oracle/truffle/api/debug/Breakpoint.html)`.getCondition()` and replaced it with [Breakpoint](http://www.graalvm.org/truffle/javadoc/com/oracle/truffle/api/debug/Breakpoint.html)`.getConditionExpression()` to return a String instead of a Source object.
  * Deprecated [Breakpoint](http://www.graalvm.org/truffle/javadoc/com/oracle/truffle/api/debug/Breakpoint.html)`.setCondition(String)` and replaced it with [Breakpoint](http://www.graalvm.org/truffle/javadoc/com/oracle/truffle/api/debug/Breakpoint.html)`.setConditionExpression(String)` to avoid throwing IOException.
  * Deprecated class `ExecutionEvent` and replaced it with [Debugger](http://www.graalvm.org/truffle/javadoc/com/oracle/truffle/api/debug/Debugger.html)`.startSession(SuspendedCallback)`
  * Deprecated [Debugger](http://www.graalvm.org/truffle/javadoc/com/oracle/truffle/api/debug/Debugger.html) methods setLineBreakpoint, getBreakpoints, pause. Replacements are available in the DebuggerSession class
  * Deprecated [Breakpoint](http://www.graalvm.org/truffle/javadoc/com/oracle/truffle/api/debug/Breakpoint.html)`.getState()` to be replaced with [Breakpoint](http://www.graalvm.org/truffle/javadoc/com/oracle/truffle/api/debug/Breakpoint.html)isResolved(), [Breakpoint](http://www.graalvm.org/truffle/javadoc/com/oracle/truffle/api/debug/Breakpoint.html)isDisposed() and [Breakpoint](http://www.graalvm.org/truffle/javadoc/com/oracle/truffle/api/debug/Breakpoint.html)`.isEnabled()`.
  * Deprecated [SuspendedEvent](http://www.graalvm.org/truffle/javadoc/com/oracle/truffle/api/debug/SuspendedEvent.html)`.getNode()` and [SuspendedEvent](http://www.graalvm.org/truffle/javadoc/com/oracle/truffle/api/debug/SuspendedEvent.html).getFrame() without direct replacement.
  * Deprecated [SuspendedEvent](http://www.graalvm.org/truffle/javadoc/com/oracle/truffle/api/debug/SuspendedEvent.html)`.getRecentWarnings()` and replaced it with [SuspendedEvent](http://www.graalvm.org/truffle/javadoc/com/oracle/truffle/api/debug/SuspendedEvent.html).getBreakpointConditionException(Breakpoint)
  * Deprecated [SuspendedEvent](http://www.graalvm.org/truffle/javadoc/com/oracle/truffle/api/debug/SuspendedEvent.html)`.eval` and replaced it with `DebugStackFrame.eval(String)`
  * Deprecated [SuspendedEvent](http://www.graalvm.org/truffle/javadoc/com/oracle/truffle/api/debug/SuspendedEvent.html)`.getStack()` and replaced it with [SuspendedEvent](http://www.graalvm.org/truffle/javadoc/com/oracle/truffle/api/debug/SuspendedEvent.html).getStackFrames()
  * Deprecated [SuspendedEvent](http://www.graalvm.org/truffle/javadoc/com/oracle/truffle/api/debug/SuspendedEvent.html)`.toString(Object, FrameInstance)` and replaced it with `DebugValue.as(String.class)`.

* [TruffleLanguage.createContext](http://www.graalvm.org/truffle/javadoc/com/oracle/truffle/api/TruffleLanguage.html#createContext-com.oracle.truffle.api.TruffleLanguage.Env-)
supports [post initialization callback](http://www.graalvm.org/truffle/javadoc/com/oracle/truffle/api/TruffleLanguage.html#initializeContext-C-)
* Added [SourceSectionFilter.Builder](http://www.graalvm.org/truffle/javadoc/com/oracle/truffle/api/instrumentation/SourceSectionFilter.Builderhtml).`sourceIs(SourcePredicate)` to filter for source sections with a custom source predicate.
* Added [TruffleInstrument.Env](http://www.graalvm.org/truffle/javadoc/com/oracle/truffle/api/instrumentation/TruffleInstrument.Env.html).`isEngineRoot(RootNode)` to find out where the context of the current evaluation ends when looking up the guest language stack trace with `TruffleRuntime.iterateFrames()`.
* Added [TruffleInstrument.Env](http://www.graalvm.org/truffle/javadoc/com/oracle/truffle/api/instrumentation/TruffleInstrument.Env.html).`toString(Node, Object)` to allow string conversions for objects given a Node to identify the guest language.
* Added [EventContext](http://www.graalvm.org/truffle/javadoc/com/oracle/truffle/api/instrumentation/EventContext.html).`lookupExecutionEventNode(EventBinding)` to lookup other execution event nodes using the binding at a source location.
* Added [Node.getAtomicLock()](http://www.graalvm.org/truffle/javadoc/com/oracle/truffle/api/nodes/Node.html#getAtomicLock--) to allow atomic updates that avoid creating a closure.

## Version 0.16
* [Layout](http://www.graalvm.org/truffle/javadoc/com/oracle/truffle/api/object/dsl/Layout.html)
  now accepts an alternative way to construct an object with the `build` method instead of `create`.
* [TruffleTCK](http://www.graalvm.org/truffle/javadoc/com/oracle/truffle/tck/TruffleTCK.html) tests simple operation on foreign objects. For example, a simple WRITE accesss, a HAS_SIZE access, or an IS_NULL access. It also tests the message resolution of Truffle language objects, which enables using them in other languages.

## Version 0.15
1-Jul-2016
* [Source](http://www.graalvm.org/truffle/javadoc/com/oracle/truffle/api/source/Source.html) shall be
constructed via its `newBuilder` methods. The other ways to construct or modify
source objects are now deprecated.
* [RootNode.getName](http://www.graalvm.org/truffle/javadoc/com/oracle/truffle/api/nodes/RootNode.html#getName--)
to provide name of a method or function it represents.
* Instruments are now [loaded eagerly](https://github.com/graalvm/graal/commit/81018616abb0d4ae68e98b7fcd6fda7c8d0393a2) -
which has been reported as an observable behavioral change.
* The [Instrumenter](http://www.graalvm.org/truffle/javadoc/com/oracle/truffle/api/instrumentation/Instrumenter.html)
now allows one to observe when sources and source sections are being loaded via
[attaching a listener](http://www.graalvm.org/truffle/javadoc/com/oracle/truffle/api/instrumentation/Instrumenter.html#attachLoadSourceListener-com.oracle.truffle.api.instrumentation.SourceSectionFilter-T-boolean-).
* Control the way loops are exploded with a new [LoopExplosionKind](http://www.graalvm.org/truffle/javadoc/com/oracle/truffle/api/nodes/ExplodeLoop.LoopExplosionKind.html)
enum.
* [SuspendedEvent](http://www.graalvm.org/truffle/javadoc/com/oracle/truffle/api/debug/SuspendedEvent.html#toString-java.lang.Object-com.oracle.truffle.api.frame.FrameInstance-)
provides a way to convert any value on stack to its string representation.
* [TruffleTCK](http://www.graalvm.org/truffle/javadoc/com/oracle/truffle/tck/TruffleTCK.html) checks
whether languages properly support being interrupted after a time out
* Language implementations are encouraged to mark their internal sources as
[internal](http://www.graalvm.org/truffle/javadoc/com/oracle/truffle/api/source/Source.html#isInternal--)

## Version 0.14
2-Jun-2016
* [Source](http://www.graalvm.org/truffle/javadoc/com/oracle/truffle/api/source/Source.html) has been
rewritten to be more immutable. Once (part of) content of a source is loaded, it cannot be
changed.
* Methods `fromNamedAppendableText`, `fromNamedText` and `setFileCaching` of
`Source` has been deprecated as useless or not well defined
* New method `Source`.[getURI()](http://www.graalvm.org/truffle/javadoc/com/oracle/truffle/api/source/Source.html#getURI--)
has been introduced and should be used as a persistent identification of `Source` rather than
existing `getName()` & co. methods. Debugger is using the `URI` to
[attach breakpoints](http://www.graalvm.org/truffle/javadoc/com/oracle/truffle/api/debug/Debugger.html#setLineBreakpoint-int-java.net.URI-int-boolean-)
to not yet loaded sources
* Debugger introduces new [halt tag](http://www.graalvm.org/truffle/javadoc/com/oracle/truffle/api/debug/DebuggerTags.AlwaysHalt.html) to
make it easier to simulate concepts like JavaScript's `debugger` statement
* Debugger can be paused via the Debugger.[pause](http://www.graalvm.org/truffle/javadoc/com/oracle/truffle/api/debug/Debugger.html#pause--)
method
* [@CompilationFinal](http://www.graalvm.org/truffle/javadoc/com/oracle/truffle/api/CompilerDirectives.CompilationFinal.html)
annotation can now specify whether the finality applies to array elements as well
* [TruffleTCK](http://www.graalvm.org/truffle/javadoc/com/oracle/truffle/tck/TruffleTCK.html) has been
enhanced to test behavior of languages with respect to foreign array objects


## Version 0.13
22-Apr-2016
* `AcceptMessage` has been deprecated, replaced by
[MessageResolution](http://www.graalvm.org/truffle/javadoc/com/oracle/truffle/api/interop/MessageResolution.html) &
[co](http://www.graalvm.org/truffle/javadoc/com/oracle/truffle/api/interop/Resolve.html). annotations.
Now all message-oriented annotations need to be placed in a single source file.
That simplifies readability as well as improves incremental compilation in certain systems.
* Deprecated `Node.assignSourceSection` removed. This reduces the amount of memory
occupied by [Node](http://www.graalvm.org/truffle/javadoc/com/oracle/truffle/api/nodes/Node.html)
instance.
* `PolyglotEngine.Value.execute` is now as fast as direct `CallTarget.call`.
Using the [PolyglotEngine](http://www.graalvm.org/truffle/javadoc/com/oracle/truffle/api/vm/PolyglotEngine.html)
abstraction now comes with no overhead. Just [JPDA debuggers](http://wiki.apidesign.org/wiki/Truffle#Debugging_from_NetBeans)
need to
[turn debugging on](http://www.graalvm.org/truffle/javadoc/com/oracle/truffle/api/debug/Debugger.html#find-com.oracle.truffle.api.vm.PolyglotEngine-)
explicitly.
* Sharing of efficient code/AST between multiple instances of
[PolyglotEngine](http://www.graalvm.org/truffle/javadoc/com/oracle/truffle/api/vm/PolyglotEngine.html)
is possible. Using more than one `PolyglotEngine` resulted in code de-opt previously.
That isn't the case anymore. Future version of the API will provide explicit control
over the set of engines that share the code.
* Simple language JAR no longer contains test classes. There is a separate simple language tests distribution.

## Version 0.12
* The Instrumentation Framework has been revised and has new APIs that are integrated into the PolyglotEngine.
* Instrumentation support required of language implementations is specified as abstract methods on TruffleLanguage.
* Clients access instrumentation services via an instance of Instrumenter, provided by the Polyglot framework.
* `TruffleRuntime#iterateFrames` now starts at the current frame.

## Version 0.11
28-Jan-2016
* Improved interop API
* PolyglotEngine.Builder.getConfig
* TruffleLanguage.Env.isMimeTypeSupported

## Version 0.10
18-Dec-2015
* Profile API classes moved into its own com.oracle.truffle.api.profiles package

## Version 0.9
21-Oct-2015
* Debugger API

## Version 0.8
17-Jul-2015, [Repository Revision](http://lafo.ssw.uni-linz.ac.at/hg/truffle/shortlog/graal-0.8)
* The Truffle repository no longer contains Graal
* PolyglotEngine is an entry point for creating, building and running multi language Truffle systems
* Implement TruffleLanguage and use @Registration to register your language into the Truffle polyglot system
* Include Truffle TCK (test compatibility kit) into your test cases to verify your language implementation is compliant enough
* Interoperability API polished
* Cleanup of Source related API

## Version 0.7
29-Apr-2015, [Repository Revision](http://hg.openjdk.java.net/graal/graal/shortlog/graal-0.7)
* New, faster partial evaluation (no more TruffleCache).
* If a method is annotated with @ExplodeLoop and contains a loop that can not be exploded, partial evaluation will fail.
* Truffle background compilation is now multi-threaded.
* Experimental merge=true flag for @ExplodeLoop allows building bytecode-based interpreters (see BytecodeInterpreterPartialEvaluationTest).
* Added Node#deepCopy as primary method to copy ASTs.
* Disable inlining across Truffle boundary by default. New option TruffleInlineAcrossTruffleBoundary default false.
* Node.replace(Node) now guards against non-assignable replacement, and Node.isReplacementSafe(Node) checks in advance.
* Instrumentation:  AST "probing" is now safe and implemented by Node.probe(); language implementors need only implement Node.isInstrumentable() and Node.createWrapperNode().
* Instrumentation:  A new framework defines a category of  simple "instrumentation tools" that can be created, configured, and installed, after which they autonomously collect execution data of some kind.
* Instrumentation:  A new example "instrumentation tool" is a language-agnostic collector of code coverage information (CoverageTracker); there are two other examples.
* Removed unsafe compiler directives; use `sun.misc.Unsafe` instead.
* Removed `Node#onAdopt()`.
* Implemented a new generated code layout that reduces the code size.
* Changed all methods enclosed in a @TypeSystem must now be static.
* Changed all methods enclosed in generated type system classes are now static.
* Deprecated the type system constant used in the generated type system classes.
* Changed NodeFactory implementations are no longer generated by default. Use {Node}Gen#create instead of {Node}Factory#create to create new instances of nodes.
* Added @GenerateNodeFactory to generate NodeFactory implementations for this node and its subclasses.
* Deprecated @NodeAssumptions for removal in the next release.
* Deprecated experimental @Implies for removal in the next release.
* Added new package c.o.t.api.dsl.examples to the c.o.t.api.dsl project containing documented and debug-able Truffle-DSL use cases.
* Changed "typed execute methods" are no longer required for use as specialization return type or parameter. It is now sufficient to declare them in the @TypeSystem.
* Added @Cached annotation to express specialization local state.
* Added Specialization#limit to declare a limit expression for the maximum number of specialization instantiations.
* Changed syntax and semantics of Specialization#assumptions and Specialization#guards. They now use a Java like expression syntax.
* Changed guard expressions that do not bind any dynamic parameter are invoked just once per specialization instantiation. They are now asserted to be true on the fast path.
* Renamed @ImportGuards to @ImportStatic.
* Changed declaring a @TypeSystemReference for a node that contains specializations is not mandatory anymore.
* Changed types used in specializations are not restricted on types declared in the type system anymore.
* Changed nodes that declare all execute methods with the same number of evaluated arguments as specialization arguments do not require @NodeChild annotations anymore.
* Changed types used in checks and casts are not mandatory to be declared in the type system.

## Version 0.6
19-Dec-2014, [Repository Revision](http://hg.openjdk.java.net/graal/graal/shortlog/graal-0.6)
* Instrumentation: add Instrumentable API for language implementors, with most details automated (see package `com.oracle.truffle.api.instrument`).
* The BranchProfile constructor is now private. Use BranchProfile#create() instead.
* Renamed @CompilerDirectives.SlowPath to @CompilerDirectives.TruffleBoundary
* Renamed RootNode#isSplittable to RootNode#isCloningAllowed
* Removed RootNode#split. Cloning ASTs for splitting is now an implementation detail of the Truffle runtime implementation.
* Renamed DirectCallNode#isSplittable to DirectCallNode#isCallTargetCloningAllowed
* Renamed DirectCallNode#split to DirectCallNode#cloneCallTarget
* Renamed DirectCallNode#isSplit to DirectCallNode#isCallTargetCloned
* Added PrimitiveValueProfile.
* Added -G:TruffleTimeThreshold=5000 option to defer compilation for call targets
* Added RootNode#getExecutionContext to identify nodes with languages
* Removed `FrameTypeConversion` interface and changed the corresponding `FrameDescriptor` constructor to have a default value parameter instead.
* Removed `CompilerDirectives.unsafeFrameCast` (equivalent to a `(MaterializedFrame)` cast).
* Added `TruffleRuntime#getCapability` API method.
* Added `NodeInterface` and allowed child field to be declared with interfaces that extend it.
* Added `CompilerOptions` and allowed it to be set for `ExecutionContext` and `RootNode`.
* Added experimental object API (see new project `com.oracle.truffle.api.object`).

## Version 0.5
23-Sep-2014, [Repository Revision](http://hg.openjdk.java.net/graal/graal/shortlog/graal-0.5)
* Added `TruffleRuntime#getCallTargets()` to get all call targets that were created and are still referenced.
* Added `NeverValidAssumption` to complement `AlwaysValidAssumption`.
* Fixed a bug in `AssumedValue` that may not invalidate correctly.
* New option, `-G:+/-TruffleCompilationExceptionsAreThrown`, that will throw an `OptimizationFailedException` for compiler errors.

## Version 0.4
19-Aug-2014, [Repository Revision](http://hg.openjdk.java.net/graal/graal/shortlog/graal-0.4)
### Truffle
* Change API for stack walking to a visitor: `TruffleRuntime#iterateFrames` replaces `TruffleRuntime#getStackTrace`
* New flag `-G:+TraceTruffleCompilationCallTree` to print the tree of inlined calls before compilation.
* `truffle.jar`: strip out build-time only dependency into a seperated JAR file (`truffle-dsl-processor.jar`)
* New flag `-G:+TraceTruffleCompilationAST` to print the AST before compilation.
* New experimental `TypedObject` interface added.
* Added `isVisited` method for `BranchProfile`.
* Added new `ConditionProfile`, `BinaryConditionProfile` and `CountingConditionProfile` utility classes to profile if conditions.

## Version 0.3
9-May-2014, [Repository Revision](http://hg.openjdk.java.net/graal/graal/shortlog/graal-0.3)
* The method `CallTarget#call` takes now a variable number of Object arguments.
* Support for collecting stack traces and for accessing the current frame in slow paths (see `TruffleRuntime#getStackTrace`).
* Renamed `CallNode` to `DirectCallNode`.
* Renamed `TruffleRuntime#createCallNode` to `TruffleRuntime#createDirectCallNode`.
* Added `IndirectCallNode` for calls with a changing `CallTarget`.
* Added `TruffleRuntime#createIndirectCallNode` to create an `IndirectCallNode`.
* `DirectCallNode#inline` was renamed to `DirectCallNode#forceInlining()`.
* Removed deprecated `Node#adoptChild`.

## Version 0.2
25-Mar-2014, [Repository Revision](http://hg.openjdk.java.net/graal/graal/shortlog/graal-0.2)
* New API `TruffleRuntime#createCallNode` to create call nodes and to give the runtime system control over its implementation.
* New API `RootNode#getCachedCallNodes` to get a weak set of `CallNode`s that have registered to call the `RootNode`.
* New API to split the AST of a call-site context sensitively. `CallNode#split`, `CallNode#isSplittable`, `CallNode#getSplitCallTarget`, `CallNode#getCurrentCallTarget`, `RootNode#isSplittable`, `RootNode#split`.
* New API to inline a call-site into the call-graph. `CallNode#isInlinable`, `CallNode#inline`, `CallNode#isInlined`.
* New API for the runtime environment to register `CallTarget`s as caller to the `RootNode`. `CallNode#registerCallTarget`.
* Improved API for counting nodes in Truffle ASTs. `NodeUtil#countNodes` can be used with a `NodeFilter`.
* New API to declare the cost of a Node for use in runtime environment specific heuristics. See `NodeCost`, `Node#getCost` and `NodeInfo#cost`.
* Changed `Node#replace` reason parameter type to `CharSequence` (to enable lazy string building)
* New `Node#insert` method for inserting new nodes into the tree (formerly `adoptChild`)
* New `Node#adoptChildren` helper method that adopts all (direct and indirect) children of a node
* New API `Node#atomic` for atomic tree operations
* Made `Node#replace` thread-safe


## Version 0.1
5-Feb-2014, [Repository Revision](http://hg.openjdk.java.net/graal/graal/shortlog/graal-0.1)
* Initial version of a multi-language framework on top of Graal.<|MERGE_RESOLUTION|>--- conflicted
+++ resolved
@@ -23,7 +23,6 @@
     * The annotation `@BytecodeInterpreterSwitchBoundary` was deprecated. Boundaries for the compilation are now inferred from directives like `CompilerDirective.transferToInterpreter()` and `@TruffleBoundary` automatically.
     * See the [HostOptimization.md](https://github.com/oracle/graal/blob/master/truffle/docs/HostCompilation.md) for further details.
 * GR-38387 Deterministic and declaration order of `InteropLibrary.getMembers()` is now required.
-<<<<<<< HEAD
 * GR-38110 Added option to use `long` values as offsets for accessing memory through `ByteArraySupport`.
 * GR-39029 Fixed issue in `InteropLibrary` that required `asDate` to be implemented whenever `isTime` is exported; correct dependency is on `isDate`.
 * GR-38387 Updated the `InteropLibrary.getMembers()` message regarding ordering and determinism. 
@@ -45,9 +44,7 @@
     * `DynamicObjectFactory`, `LocationModifier`, `LocationFactory`, `LayoutFactory`
     * `IncompatibleLocationException`, `FinalLocationException`
 * GR-34894 Introduced `Location.isPrimitive()`, `Location.getConstantValue()`, and `Shape.makePropertyGetter(Object)`.
-=======
 * GR-39058 The Static Object Model offers preliminary support for field-based storage also on Native Image. 
->>>>>>> ae1611ac
 
 ## Version 22.1.0
 
