--- conflicted
+++ resolved
@@ -60,10 +60,6 @@
 GraalVM Enterprise releases include all Oracle Java critical patch updates (CPUs), which are released on a regular schedule to remedy defects and known vulnerabilities.
 
 GraalVM Enterprise is available for Linux, macOS, and Windows platforms on x86 64-bit systems, and for Linux on ARM 64-bit system.
-<<<<<<< HEAD
-=======
-The GraalVM Enterprise distribution based on Oracle JDK 17 is experimental with [several known limitations](https://docs.oracle.com/en/graalvm/enterprise/21/docs/overview/known-issues/).
->>>>>>> 7bc06f81
 Depending on the platform, the distributions are shipped as *.tar.gz* or *.zip* archives.
 
 ## Certified Platforms
@@ -76,8 +72,6 @@
 | Red Hat Enterprise Linux(RHEL) 	| 7, 8 	| x86 64-bit 	| [Installation Guide for Linux](../getting-started/graalvm-enterprise/installation-linux.md) 	|
 | macOS 	| 10.14 (Mojave), 10.15 (Catalina)	| x86 64-bit 	| [Installation Guide for macOS](../getting-started/graalvm-enterprise/installation-macos.md) 	|
 | Microsoft Windows 	| Server 2016, 2019	| x86 64-bit 	| [Installation Guide for Windows](../getting-started/graalvm-enterprise/installation-windows.md) 	|
-
-> Note: Alpine Linux is only certified for running executables created with GraalVM Native Image and statically linked to `muslc`.
 
 ## Distribution Components List
 
@@ -108,20 +102,12 @@
 
 Runtimes:
 
-<<<<<<< HEAD
-* [Node.js](/reference-manual/js/) -- the Node.js 14.17.6 runtime for JavaScript
-* [Python](/reference-manual/python/) -- Python 3.8.5 compatible
-* [Ruby](/reference-manual/ruby/) -- Ruby 2.7.3 compatible
-* [R](/reference-manual/r/) -- GNU R 4.0.3 compatible
-* [GraalWasm](/reference-manual/wasm/) -- WebAssembly (Wasm)
-=======
 * [Java on Truffle](../reference-manual/java-on-truffle/README.md) -- a JVM implementation built upon the [Truffle framework](../../truffle/docs/README.md) to run Java via a Java bytecode interpreter.
 * [Node.js](../reference-manual/js/README.md) -- the Node.js 14.17.6 runtime for JavaScript
 * [Python](../reference-manual/python/README.md) -- Python 3.8.5 compatible
 * [Ruby](../reference-manual/ruby/README.md) -- Ruby 2.7.3 compatible
 * [R](../reference-manual/r/README.md) -- GNU R 4.0.3 compatible
 * [GraalWasm](../reference-manual/wasm/README.md) -- WebAssembly (Wasm)
->>>>>>> 7bc06f81
 
 ## Licensing and Support
 
