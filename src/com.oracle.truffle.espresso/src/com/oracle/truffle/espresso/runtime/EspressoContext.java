/*
 * Copyright (c) 2018, 2019, Oracle and/or its affiliates. All rights reserved.
 * DO NOT ALTER OR REMOVE COPYRIGHT NOTICES OR THIS FILE HEADER.
 *
 * This code is free software; you can redistribute it and/or modify it
 * under the terms of the GNU General Public License version 2 only, as
 * published by the Free Software Foundation.
 *
 * This code is distributed in the hope that it will be useful, but WITHOUT
 * ANY WARRANTY; without even the implied warranty of MERCHANTABILITY or
 * FITNESS FOR A PARTICULAR PURPOSE.  See the GNU General Public License
 * version 2 for more details (a copy is included in the LICENSE file that
 * accompanied this code).
 *
 * You should have received a copy of the GNU General Public License version
 * 2 along with this work; if not, write to the Free Software Foundation,
 * Inc., 51 Franklin St, Fifth Floor, Boston, MA 02110-1301 USA.
 *
 * Please contact Oracle, 500 Oracle Parkway, Redwood Shores, CA 94065 USA
 * or visit www.oracle.com if you need additional information or have any
 * questions.
 */
package com.oracle.truffle.espresso.runtime;

import java.io.File;
import java.io.InputStream;
import java.io.OutputStream;
import java.lang.ref.ReferenceQueue;
import java.nio.file.Path;
import java.nio.file.Paths;
import java.util.ArrayList;
import java.util.Arrays;
import java.util.Collections;
import java.util.concurrent.atomic.AtomicInteger;
import java.util.stream.Collectors;

import com.oracle.truffle.espresso.jdwp.api.VMListener;
import com.oracle.truffle.espresso.jdwp.api.JDWPOptions;
import com.oracle.truffle.espresso.jdwp.impl.EmptyListener;
import com.oracle.truffle.espresso.substitutions.Target_java_lang_Thread;
import org.graalvm.polyglot.Engine;

import com.oracle.truffle.api.CompilerAsserts;
import com.oracle.truffle.api.CompilerDirectives;
import com.oracle.truffle.api.CompilerDirectives.CompilationFinal;
import com.oracle.truffle.api.TruffleFile;

import com.oracle.truffle.api.Assumption;
import com.oracle.truffle.api.Truffle;
import com.oracle.truffle.api.TruffleLanguage;
import com.oracle.truffle.api.source.Source;
import com.oracle.truffle.espresso.EspressoLanguage;
import com.oracle.truffle.espresso.EspressoOptions;
import com.oracle.truffle.espresso.Utils;
import com.oracle.truffle.espresso.descriptors.Names;
import com.oracle.truffle.espresso.descriptors.Signatures;
import com.oracle.truffle.espresso.descriptors.Symbol;
import com.oracle.truffle.espresso.descriptors.Symbol.Name;
import com.oracle.truffle.espresso.descriptors.Symbol.Signature;
import com.oracle.truffle.espresso.descriptors.Symbol.Type;
import com.oracle.truffle.espresso.descriptors.Types;
import com.oracle.truffle.espresso.impl.ClassRegistries;
import com.oracle.truffle.espresso.impl.Klass;
import com.oracle.truffle.espresso.impl.Method;
import com.oracle.truffle.espresso.jni.JniEnv;
import com.oracle.truffle.espresso.meta.Meta;
import com.oracle.truffle.espresso.substitutions.EspressoReference;
import com.oracle.truffle.espresso.substitutions.Substitutions;
import com.oracle.truffle.espresso.vm.InterpreterToVM;
import com.oracle.truffle.espresso.vm.VM;

public final class EspressoContext {

    public static final int DEFAULT_STACK_SIZE = 32;
    public static StackTraceElement[] EMPTY_STACK = new StackTraceElement[0];

    private final EspressoLanguage language;
    private final TruffleLanguage.Env env;
    private final StringTable strings;
    private final ClassRegistries registries;
    private final Substitutions substitutions;
    private final MethodHandleIntrinsics methodHandleIntrinsics;
    private final EspressoThreadManager threadManager;
    private StaticObject mainThreadGroup;

    private final AtomicInteger klassIdProvider = new AtomicInteger();
    private boolean mainThreadCreated;
    private JDWPContextImpl jdwpContext;
    private VMListener eventListener;
    private boolean contextReady;

    private StaticObject mainThreadGroup;

    public int getNewId() {
        return klassIdProvider.getAndIncrement();
    }

    private boolean initialized = false;

    private Classpath bootClasspath;
    private String[] mainArguments;
    private Source mainSourceFile;

    // Must be initialized after the context instance creation.
    @CompilationFinal private InterpreterToVM interpreterToVM;
    @CompilationFinal private Meta meta;
    @CompilationFinal private JniEnv jniEnv;
    @CompilationFinal private VM vm;
    @CompilationFinal private EspressoProperties vmProperties;

    @CompilationFinal private EspressoException stackOverflow;
    @CompilationFinal private EspressoException outOfMemory;
    @CompilationFinal private ArrayList<Method> frames;

    // Set on calling guest Therad.stop0(), or when closing context.
    @CompilationFinal private Assumption noThreadStop = Truffle.getRuntime().createAssumption();
    @CompilationFinal private Assumption noSuspend = Truffle.getRuntime().createAssumption();
    @CompilationFinal private Assumption noThreadDeprecationCalled = Truffle.getRuntime().createAssumption();
    private boolean isClosing = false;

    public EspressoContext(TruffleLanguage.Env env, EspressoLanguage language) {
        this.env = env;
        this.language = language;
        this.registries = new ClassRegistries(this);
        this.strings = new StringTable(this);
        this.substitutions = new Substitutions(this);
        this.methodHandleIntrinsics = new MethodHandleIntrinsics(this);
        this.threadManager = new EspressoThreadManager(this);
        this.JDWPOptions = env.getOptions().get(EspressoOptions.JDWPOptions); // null if not
                                                                              // specified
        this.InlineFieldAccessors = JDWPOptions != null ? false : env.getOptions().get(EspressoOptions.InlineFieldAccessors);
        this.Verify = env.getOptions().get(EspressoOptions.Verify);
    }

    public ClassRegistries getRegistries() {
        return registries;
    }

    public InputStream in() {
        return env.in();
    }

    public OutputStream out() {
        return env.out();
    }

    public OutputStream err() {
        return env.err();
    }

    public StringTable getStrings() {
        return strings;
    }

    public TruffleLanguage.Env getEnv() {
        return env;
    }

    public EspressoLanguage getLanguage() {
        return language;
    }

    /**
     * @return The {@link String}[] array passed to the main function.
     */
    public String[] getMainArguments() {
        return mainArguments;
    }

    public void setMainArguments(String[] mainArguments) {
        this.mainArguments = mainArguments;
    }

    public Classpath getBootClasspath() {
        if (bootClasspath == null) {
            CompilerDirectives.transferToInterpreterAndInvalidate();
            bootClasspath = new Classpath(
                            getVmProperties().bootClasspath().stream().map(Path::toString).collect(Collectors.joining(File.pathSeparator)));
        }
        return bootClasspath;
    }

    public EspressoProperties getVmProperties() {
        assert vmProperties != null;
        return vmProperties;
    }

    /**
     * @return The source code unit of the main function.
     */
    public Source getMainSourceFile() {
        return mainSourceFile;
    }

    public void setMainSourceFile(Source mainSourceFile) {
        this.mainSourceFile = mainSourceFile;
    }

    public void initializeContext() {
        assert !this.initialized;
        eventListener = new EmptyListener();
        spawnVM();
        this.initialized = true;
        this.jdwpContext = new JDWPContextImpl(this);
        this.eventListener = jdwpContext.jdwpInit(env);
        eventListener.vmStarted(getMainThread());
        hostToGuestReferenceDrainThread.start();
    }

    public VMListener getJDWPListener() {
        return eventListener;
    }

    public Source findOrCreateSource(Method method) {
        String sourceFile = method.getSourceFile();
        if (sourceFile == null) {
            return null;
        } else {
            TruffleFile file = env.getInternalTruffleFile(sourceFile);
            Source source = Source.newBuilder("java", file).content(Source.CONTENT_NONE).build();
            // sources are interned so no cache needed (hopefully)
            return source;
        }
    }

    private Thread hostToGuestReferenceDrainThread;

    public Meta getMeta() {
        return meta;
    }

    public final ReferenceQueue<StaticObject> REFERENCE_QUEUE = new ReferenceQueue<>();

    private void spawnVM() {

        long ticks = System.currentTimeMillis();

        initVmProperties();

        this.meta = new Meta(this);

        this.interpreterToVM = new InterpreterToVM(this);

        // Spawn JNI first, then the VM.
        this.vm = VM.create(getJNI()); // Mokapot is loaded

        initializeKnownClass(Type.Object);

        for (Symbol<Type> type : Arrays.asList(
                        Type.String,
                        Type.System,
                        Type.ThreadGroup,
                        Type.Thread,
                        Type.Class,
                        Type.Method)) {
            initializeKnownClass(type);
        }

        createMainThread();

        initializeKnownClass(Type.java_lang_ref_Finalizer);

        // Initialize ReferenceQueues
        this.hostToGuestReferenceDrainThread = getEnv().createThread(new Runnable() {
            @SuppressWarnings("rawtypes")
            @Override
            public void run() {
                final StaticObject lock = (StaticObject) meta.Reference_lock.get(meta.Reference.tryInitializeAndGetStatics());
                while (!Thread.currentThread().isInterrupted()) {
                    try {
                        // Based on HotSpot's ReferenceProcessor::enqueue_discovered_reflist.
                        // HotSpot's "new behavior": Walk down the list, self-looping the next field
                        // so that the References are not considered active.
                        EspressoReference head;
                        do {
                            head = (EspressoReference) REFERENCE_QUEUE.remove();
                            assert head != null;
                        } while (StaticObject.notNull((StaticObject) meta.Reference_next.get(head.getGuestReference())));

                        synchronized (lock) {
                            assert Target_java_lang_Thread.holdsLock(lock) : "must hold Reference.lock at the guest level";
                            casNextIfNullAndMaybeClear(head);

                            EspressoReference prev = head, ref;
                            while ((ref = (EspressoReference) REFERENCE_QUEUE.poll()) != null) {
                                if (StaticObject.notNull((StaticObject) meta.Reference_next.get(ref.getGuestReference()))) {
                                    continue;
                                }
                                meta.Reference_discovered.set(prev.getGuestReference(), ref.getGuestReference());
                                casNextIfNullAndMaybeClear(ref);
                                prev = ref;
                            }

                            meta.Reference_discovered.set(prev.getGuestReference(), prev.getGuestReference());
                            StaticObject obj = meta.Reference_pending.getAndSetObject(meta.Reference.getStatics(), head.getGuestReference());
                            meta.Reference_discovered.set(prev.getGuestReference(), obj);

                            getVM().JVM_MonitorNotify(lock);
                        }
                    } catch (InterruptedException e) {
                        // ignore
                        return;
                    }
                }
            }
        });

        meta.System_initializeSystemClass.invokeDirect(null);

        // System exceptions.
        for (Symbol<Type> type : Arrays.asList(
                        Type.OutOfMemoryError,
                        Type.NullPointerException,
                        Type.ClassCastException,
                        Type.ArrayStoreException,
                        Type.ArithmeticException,
                        Type.StackOverflowError,
                        Type.IllegalMonitorStateException,
                        Type.IllegalArgumentException)) {
            initializeKnownClass(type);
        }

        // Init memoryError instances
        StaticObject stackOverflowErrorInstance = meta.StackOverflowError.allocateInstance();
        StaticObject outOfMemoryErrorInstance = meta.OutOfMemoryError.allocateInstance();
        meta.StackOverflowError.lookupDeclaredMethod(Name.INIT, Signature._void_String).invokeDirect(stackOverflowErrorInstance, meta.toGuestString("VM StackOverFlow"));
        meta.OutOfMemoryError.lookupDeclaredMethod(Name.INIT, Signature._void_String).invokeDirect(outOfMemoryErrorInstance, meta.toGuestString("VM OutOfMemory"));

        stackOverflowErrorInstance.setHiddenField(meta.HIDDEN_FRAMES, new VM.StackTrace());
        stackOverflowErrorInstance.setField(meta.Throwable_backtrace, stackOverflowErrorInstance);
        outOfMemoryErrorInstance.setHiddenField(meta.HIDDEN_FRAMES, new VM.StackTrace());
        outOfMemoryErrorInstance.setField(meta.Throwable_backtrace, outOfMemoryErrorInstance);

        this.stackOverflow = new EspressoException(stackOverflowErrorInstance);
        this.outOfMemory = new EspressoException(outOfMemoryErrorInstance);

        System.err.println("spawnVM: " + (System.currentTimeMillis() - ticks) + " ms");
    }

    private void casNextIfNullAndMaybeClear(@SuppressWarnings("rawtypes") EspressoReference wrapper) {
        StaticObject ref = wrapper.getGuestReference();
        // Cleaner references extends PhantomReference but are cleared.
        // See HotSpot's ReferenceProcessor::process_discovered_references in referenceProcessor.cpp
        if (InterpreterToVM.instanceOf(ref, ref.getKlass().getMeta().Cleaner)) {
            wrapper.clear();
        }
        ref.compareAndSwapField(meta.Reference_next, StaticObject.NULL, ref);
    }

    /**
     * The order in which methods are called and fields are set here is important, it mimics
     * HotSpot's implementation.
     */
    private void createMainThread() {
        StaticObject systemThreadGroup = meta.ThreadGroup.allocateInstance();
        meta.ThreadGroup.lookupDeclaredMethod(Name.INIT, Signature._void) // private ThreadGroup()
                        .invokeDirect(systemThreadGroup);
        StaticObject mainThread = meta.Thread.allocateInstance();
        // Allow guest Thread.currentThread() to work.
        mainThread.setIntField(meta.Thread_priority, Thread.NORM_PRIORITY);
        mainThread.setHiddenField(meta.HIDDEN_HOST_THREAD, Thread.currentThread());
        mainThread.setHiddenField(meta.HIDDEN_DEATH, Target_java_lang_Thread.KillStatus.NORMAL);
<<<<<<< HEAD
        mainThreadGroup = getMainThreadGroup();
=======
        mainThreadGroup = meta.ThreadGroup.allocateInstance();
>>>>>>> 93de3fa9
        threadManager.registerMainThread(Thread.currentThread(), mainThread);

        // Guest Thread.currentThread() must work as this point.
        meta.ThreadGroup // public ThreadGroup(ThreadGroup parent, String name)
                        .lookupDeclaredMethod(Name.INIT, Signature._void_ThreadGroup_String) //
                        .invokeDirect(mainThreadGroup,
                                        /* parent */ systemThreadGroup,
                                        /* name */ meta.toGuestString("main"));

        meta.Thread // public Thread(ThreadGroup group, String name)
                        .lookupDeclaredMethod(Name.INIT, Signature._void_ThreadGroup_String) //
                        .invokeDirect(mainThread,
                                        /* group */ mainThreadGroup,
                                        /* name */ meta.toGuestString("main"));
        mainThread.setIntField(meta.Thread_threadStatus, Target_java_lang_Thread.State.RUNNABLE.value);

        mainThreadCreated = true;
    }

    private StaticObject getMainThreadGroup() {
        if (mainThreadGroup == null) {
            mainThreadGroup = meta.ThreadGroup.allocateInstance();
        }
        return mainThreadGroup;
    }

    /**
     * Creates a new guest thread from the host thread, and adds it to the main thread group.
     */
    public synchronized void createThread(Thread hostThread) {
        if (meta == null) {
            // initial thread used to initialize the context and spawn the VM.
            // Don't attempt guest thread creation
            return;
        }
        if (getGuestThreadFromHost(hostThread) != null) {
            // already a live guest thread for this host thread
            return;
        }
        StaticObject guestThread = meta.Thread.allocateInstance();
        // Allow guest Thread.currentThread() to work.
        guestThread.setIntField(meta.Thread_priority, Thread.NORM_PRIORITY);
        guestThread.setHiddenField(meta.HIDDEN_HOST_THREAD, Thread.currentThread());
        guestThread.setHiddenField(meta.HIDDEN_DEATH, Target_java_lang_Thread.KillStatus.NORMAL);

        // register the new guest thread
        threadManager.registerThread(hostThread, guestThread);

        meta.Thread // public Thread(ThreadGroup group, String name)
                        .lookupDeclaredMethod(Name.INIT, Signature._void_ThreadGroup_Runnable) //
                        .invokeDirect(guestThread,
                                        /* group */ mainThreadGroup,
                                        /* runnable */ StaticObject.NULL);
        guestThread.setIntField(meta.Thread_threadStatus, Target_java_lang_Thread.State.RUNNABLE.value);

        // now add to the main thread group
        meta.ThreadGroup // public void add(Thread t)
                        .lookupDeclaredMethod(Name.add, Signature._void_Thread).invokeDirect(mainThreadGroup,
                                        /* thread */ guestThread);
    }

    public void disposeThread(@SuppressWarnings("unused") Thread hostThread) {
        // simply calling Thread.exit() will do most of what's needed
        // TODO(Gregersen) - /browse/GR-20077
    }

    public void interruptActiveThreads() {
        isClosing = true;
        invalidateNoThreadStop("Killing the VM");
        Thread initiatingThread = Thread.currentThread();
        for (StaticObject guest : threadManager.activeThreads()) {
            Thread t = Target_java_lang_Thread.getHostFromGuestThread(guest);
            if (t != initiatingThread) {
                try {
                    if (t.isDaemon()) {
                        Target_java_lang_Thread.killThread(guest);
                        Target_java_lang_Thread.interrupt0(guest);
                        t.join(10);
                        if (t.isAlive()) {
                            Target_java_lang_Thread.setThreadStop(guest, Target_java_lang_Thread.KillStatus.DISSIDENT);
                            t.join();
                        }
                    } else {
                        Target_java_lang_Thread.interrupt0(guest);
                        t.join();
                    }
                } catch (InterruptedException e) {
                    System.err.println("Interrupted while stopping thread in closing context.");
                }
            }
        }

        hostToGuestReferenceDrainThread.interrupt();
        try {
            hostToGuestReferenceDrainThread.join();
        } catch (InterruptedException e) {
            // ignore
        }
        initiatingThread.interrupt();
    }

    private void initVmProperties() {
        EspressoProperties.Builder builder;
        if (EspressoOptions.RUNNING_ON_SVM) {
            builder = EspressoProperties.newPlatformBuilder() //
                            .javaHome(Engine.findHome().resolve("jre")) //
                            .espressoLibraryPath(Collections.singletonList(Paths.get(getLanguage().getEspressoHome()).resolve("lib")));
        } else {
            builder = EspressoProperties.inheritFromHostVM();
            String espressoLibraryPath = System.getProperty("espresso.library.path");
            if (espressoLibraryPath != null) {
                builder.espressoLibraryPath(Utils.parsePaths(espressoLibraryPath));
            }
        }

        vmProperties = EspressoProperties.processOptions(builder, getEnv().getOptions()).build();

    }

    private void initializeKnownClass(Symbol<Type> type) {
        Klass klass = getRegistries().loadKlassWithBootClassLoader(type);
        klass.safeInitialize();
    }

    public boolean isInitialized() {
        return initialized;
    }

    public InterpreterToVM getInterpreterToVM() {
        return interpreterToVM;
    }

    public VM getVM() {
        return vm;
    }

    public Types getTypes() {
        return getLanguage().getTypes();
    }

    public Signatures getSignatures() {
        return getLanguage().getSignatures();
    }

    public JniEnv getJNI() {
        if (jniEnv == null) {
            CompilerAsserts.neverPartOfCompilation();
            jniEnv = JniEnv.create(this);
        }
        return jniEnv;
    }

    public void disposeContext() {
        if (initialized) {
            getVM().dispose();
            getJNI().dispose();
        }
    }

    public Substitutions getSubstitutions() {
        return substitutions;
    }

    public void setBootstrapMeta(Meta meta) {
        this.meta = meta;
    }

    public final Names getNames() {
        return getLanguage().getNames();
    }

    public final MethodHandleIntrinsics getMethodHandleIntrinsics() {
        return methodHandleIntrinsics;
    }

    public final EspressoException getStackOverflow() {
        return stackOverflow;
    }

    public EspressoException getOutOfMemory() {
        return outOfMemory;
    }
    // Thread management

    public StaticObject getGuestThreadFromHost(Thread host) {
        try {
            return threadManager.getGuestThreadFromHost(host);
        } catch (Exception e) {
            // return the main guest thread for any unknown
            // host threads.
            return getMainThread();
        }
    }

    public StaticObject getCurrentThread() {
        return threadManager.getGuestThreadFromHost(Thread.currentThread());
    }

    public StaticObject[] getActiveThreads() {
        return threadManager.activeThreads();
    }

    public void registerThread(Thread host, StaticObject self) {
        threadManager.registerThread(host, self);
        if (eventListener != null) {
            eventListener.threadStarted(self);
        }
    }

    public void unregisterThread(StaticObject self) {
        threadManager.unregisterThread(self);
        if (eventListener != null) {
            eventListener.threadDied(self);
        }
    }

    public void invalidateNoThreadStop(String message) {
        noThreadDeprecationCalled.invalidate();
        noThreadStop.invalidate(message);
    }

    public boolean shouldCheckStop() {
        return !noThreadStop.isValid();
    }

    public void invalidateNoSuspend(String message) {
        noThreadDeprecationCalled.invalidate();
        noSuspend.invalidate(message);
    }

    public boolean shouldCheckDeprecationStatus() {
        return !noThreadDeprecationCalled.isValid();
    }

    public boolean shouldCheckSuspend() {
        return !noSuspend.isValid();
    }

    public boolean isClosing() {
        return isClosing;
    }

    // region Options
    public final boolean InlineFieldAccessors;

    public final EspressoOptions.VerifyMode Verify;
    public final JDWPOptions JDWPOptions;

    public boolean isMainThreadCreated() {
        return mainThreadCreated;
    }

    public StaticObject getMainThread() {
        return threadManager.getMainThread();
    }

    public boolean isValidThread(Object thread) {
        StaticObject[] activeThreads = threadManager.activeThreads();

        for (StaticObject activeThread : activeThreads) {
            if (activeThread == thread) {
                return true;
            }
        }
        return false;
    }

    @SuppressWarnings("static-method")
    public boolean isValidThreadGroup(@SuppressWarnings("unused") Object threadGroup) {
        // TODO(Gregersen) - validate if this is a valid threadgroup
        return true;
    }

    public Object getSystemThreadGroup() {
        return getMainThreadGroup();
    }

    public void prepareDispose() {
        jdwpContext.finalizeContext();
    }

    public void begin() {
        this.contextReady = true;
    }

    public boolean canEnterOtherThread() {
        return contextReady;
    }

    // endregion Options
}<|MERGE_RESOLUTION|>--- conflicted
+++ resolved
@@ -89,8 +89,6 @@
     private VMListener eventListener;
     private boolean contextReady;
 
-    private StaticObject mainThreadGroup;
-
     public int getNewId() {
         return klassIdProvider.getAndIncrement();
     }
@@ -360,11 +358,8 @@
         mainThread.setIntField(meta.Thread_priority, Thread.NORM_PRIORITY);
         mainThread.setHiddenField(meta.HIDDEN_HOST_THREAD, Thread.currentThread());
         mainThread.setHiddenField(meta.HIDDEN_DEATH, Target_java_lang_Thread.KillStatus.NORMAL);
-<<<<<<< HEAD
         mainThreadGroup = getMainThreadGroup();
-=======
-        mainThreadGroup = meta.ThreadGroup.allocateInstance();
->>>>>>> 93de3fa9
+
         threadManager.registerMainThread(Thread.currentThread(), mainThread);
 
         // Guest Thread.currentThread() must work as this point.
