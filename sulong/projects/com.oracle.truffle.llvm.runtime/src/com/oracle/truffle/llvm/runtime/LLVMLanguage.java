/*
 * Copyright (c) 2016, 2019, Oracle and/or its affiliates.
 *
 * All rights reserved.
 *
 * Redistribution and use in source and binary forms, with or without modification, are
 * permitted provided that the following conditions are met:
 *
 * 1. Redistributions of source code must retain the above copyright notice, this list of
 * conditions and the following disclaimer.
 *
 * 2. Redistributions in binary form must reproduce the above copyright notice, this list of
 * conditions and the following disclaimer in the documentation and/or other materials provided
 * with the distribution.
 *
 * 3. Neither the name of the copyright holder nor the names of its contributors may be used to
 * endorse or promote products derived from this software without specific prior written
 * permission.
 *
 * THIS SOFTWARE IS PROVIDED BY THE COPYRIGHT HOLDERS AND CONTRIBUTORS "AS IS" AND ANY EXPRESS
 * OR IMPLIED WARRANTIES, INCLUDING, BUT NOT LIMITED TO, THE IMPLIED WARRANTIES OF
 * MERCHANTABILITY AND FITNESS FOR A PARTICULAR PURPOSE ARE DISCLAIMED. IN NO EVENT SHALL THE
 * COPYRIGHT HOLDER OR CONTRIBUTORS BE LIABLE FOR ANY DIRECT, INDIRECT, INCIDENTAL, SPECIAL,
 * EXEMPLARY, OR CONSEQUENTIAL DAMAGES (INCLUDING, BUT NOT LIMITED TO, PROCUREMENT OF SUBSTITUTE
 * GOODS OR SERVICES; LOSS OF USE, DATA, OR PROFITS; OR BUSINESS INTERRUPTION) HOWEVER CAUSED
 * AND ON ANY THEORY OF LIABILITY, WHETHER IN CONTRACT, STRICT LIABILITY, OR TORT (INCLUDING
 * NEGLIGENCE OR OTHERWISE) ARISING IN ANY WAY OUT OF THE USE OF THIS SOFTWARE, EVEN IF ADVISED
 * OF THE POSSIBILITY OF SUCH DAMAGE.
 */
package com.oracle.truffle.llvm.runtime;

import java.util.Collections;
import java.util.List;

import org.graalvm.options.OptionDescriptors;

import com.oracle.truffle.api.CallTarget;
import com.oracle.truffle.api.CompilerAsserts;
import com.oracle.truffle.api.CompilerDirectives.CompilationFinal;
import com.oracle.truffle.api.Scope;
import com.oracle.truffle.api.TruffleLanguage;
import com.oracle.truffle.api.debug.DebuggerTags;
import com.oracle.truffle.api.frame.Frame;
import com.oracle.truffle.api.frame.VirtualFrame;
import com.oracle.truffle.api.instrumentation.ProvidedTags;
import com.oracle.truffle.api.instrumentation.StandardTags;
import com.oracle.truffle.api.nodes.ExecutableNode;
import com.oracle.truffle.api.nodes.Node;
import com.oracle.truffle.api.source.Source;
import com.oracle.truffle.api.source.SourceSection;
import com.oracle.truffle.llvm.api.Toolchain;
import com.oracle.truffle.llvm.runtime.config.Configuration;
import com.oracle.truffle.llvm.runtime.config.Configurations;
import com.oracle.truffle.llvm.runtime.config.LLVMCapability;
import com.oracle.truffle.llvm.runtime.debug.LLDBSupport;
import com.oracle.truffle.llvm.runtime.debug.LLVMDebuggerValue;
import com.oracle.truffle.llvm.runtime.debug.debugexpr.nodes.DebugExprExecutableNode;
import com.oracle.truffle.llvm.runtime.debug.debugexpr.parser.DebugExprException;
import com.oracle.truffle.llvm.runtime.debug.debugexpr.parser.DebugExprParser;
import com.oracle.truffle.llvm.runtime.debug.scope.LLVMDebuggerScopeFactory;
import com.oracle.truffle.llvm.runtime.debug.scope.LLVMSourceLocation;
import com.oracle.truffle.llvm.runtime.debug.type.LLVMSourceType;
import com.oracle.truffle.llvm.runtime.debug.value.LLVMDebugObject;
import com.oracle.truffle.llvm.runtime.except.LLVMParserException;
import com.oracle.truffle.llvm.runtime.interop.LLVMInternalTruffleObject;
import com.oracle.truffle.llvm.runtime.interop.access.LLVMInteropType;
import com.oracle.truffle.llvm.runtime.memory.LLVMMemory;
import com.oracle.truffle.llvm.runtime.options.SulongEngineOption;
import com.oracle.truffle.llvm.runtime.pointer.LLVMPointer;

@TruffleLanguage.Registration(id = LLVMLanguage.ID, name = LLVMLanguage.NAME, internal = false, interactive = true, defaultMimeType = LLVMLanguage.LLVM_BITCODE_MIME_TYPE, //
                byteMimeTypes = {LLVMLanguage.LLVM_BITCODE_MIME_TYPE, LLVMLanguage.LLVM_ELF_SHARED_MIME_TYPE, LLVMLanguage.LLVM_ELF_EXEC_MIME_TYPE}, //
                characterMimeTypes = {LLVMLanguage.LLVM_BITCODE_BASE64_MIME_TYPE}, fileTypeDetectors = LLVMFileDetector.class, services = {Toolchain.class})
@ProvidedTags({StandardTags.StatementTag.class, StandardTags.CallTag.class, StandardTags.RootTag.class, StandardTags.RootBodyTag.class, DebuggerTags.AlwaysHalt.class})
public class LLVMLanguage extends TruffleLanguage<LLVMContext> {

    static final String LLVM_BITCODE_MIME_TYPE = "application/x-llvm-ir-bitcode";
    static final String LLVM_BITCODE_EXTENSION = "bc";

    /*
     * Using this mimeType is deprecated, it is just here for backwards compatibility. Bitcode
     * should be passed directly using binary sources instead.
     */
    public static final String LLVM_BITCODE_BASE64_MIME_TYPE = "application/x-llvm-ir-bitcode-base64";
    public static final String LLVM_PRINT_TOOLCHAIN_PATH_MIME_TYPE = "application/x-llvm-ir-bitcode-base64";

    static final String LLVM_ELF_SHARED_MIME_TYPE = "application/x-sharedlib";
    static final String LLVM_ELF_EXEC_MIME_TYPE = "application/x-executable";
    static final String LLVM_ELF_LINUX_EXTENSION = "so";

    static final String MAIN_ARGS_KEY = "Sulong Main Args";
    static final String PARSE_ONLY_KEY = "Parse only";

    public static final String ID = "llvm";
    static final String NAME = "LLVM";

    @CompilationFinal private List<ContextExtension> contextExtensions;

    public abstract static class Loader implements LLVMCapability {

        public abstract CallTarget load(LLVMContext context, Source source);
    }

    public List<ContextExtension> getLanguageContextExtension() {
        verifyContextExtensionsInitialized();
        return contextExtensions;
    }

    public <T extends ContextExtension> T getContextExtension(Class<T> type) {
        T result = getContextExtensionOrNull(type);
        if (result != null) {
            return result;
        }
        throw new IllegalStateException("No context extension for: " + type);
    }

    public <T extends ContextExtension> T getContextExtensionOrNull(Class<T> type) {
        CompilerAsserts.neverPartOfCompilation();
        verifyContextExtensionsInitialized();
        for (ContextExtension ce : contextExtensions) {
            if (ce.extensionClass() == type) {
                return type.cast(ce);
            }
        }
        return null;
    }

    private void verifyContextExtensionsInitialized() {
        CompilerAsserts.neverPartOfCompilation();
        if (contextExtensions == null) {
            throw new IllegalStateException("LLVMContext is not yet initialized");
        }
    }

    /**
     * Do not use this on fast-path.
     */
    public static LLVMContext getContext() {
        CompilerAsserts.neverPartOfCompilation("Use faster context lookup methods for the fast-path.");
        return getCurrentContext(LLVMLanguage.class);
    }

    /**
     * Do not use this on fast-path.
     */
    public static LLVMLanguage getLanguage() {
        // TODO add neverPartOfCompilation.
        return getCurrentLanguage(LLVMLanguage.class);
    }

    public static LLDBSupport getLLDBSupport() {
        return getLanguage().lldbSupport;
    }

    private @CompilationFinal Configuration activeConfiguration = null;

    private final LLDBSupport lldbSupport = new LLDBSupport(this);

    public <C extends LLVMCapability> C getCapability(Class<C> type) {
        CompilerAsserts.partialEvaluationConstant(type);
        C ret = activeConfiguration.getCapability(type);
        CompilerAsserts.partialEvaluationConstant(ret);
        return ret;
    }

    public final String getLLVMLanguageHome() {
        return getLanguageHome();
    }

    public Configuration getActiveConfiguration() {
        if (activeConfiguration != null) {
            return activeConfiguration;
        }
        throw new IllegalStateException("No context, please create the context before accessing the configuration.");
    }

    @Override
    protected LLVMContext createContext(Env env) {
        if (activeConfiguration == null) {
            activeConfiguration = Configurations.createConfiguration(this, env.getOptions());
        }

        Toolchain toolchain = new ToolchainImpl(activeConfiguration.getCapability(ToolchainConfig.class), this);
        env.registerService(toolchain);

        LLVMContext context = new LLVMContext(this, env, toolchain);
        return context;
    }

    @Override
    protected void initializeContext(LLVMContext context) {
        this.contextExtensions = activeConfiguration.createContextExtensions(context.getEnv());
        context.initialize();
    }

    @Override
<<<<<<< HEAD
    protected ExecutableNode parse(InlineParsingRequest request) throws Exception {
        if (!Boolean.getBoolean("debugexpr.antlr")) {
            return parseAntlr(request);
        }
        return parseCoCoR(request);
    }

    private ExecutableNode parseAntlr(InlineParsingRequest request) {
        Iterable<Scope> globalScopes = findTopScopes(getContextReference().get());
        final com.oracle.truffle.llvm.runtime.debug.debugexpr.parser.antlr.DebugExprParser d = new com.oracle.truffle.llvm.runtime.debug.debugexpr.parser.antlr.DebugExprParser(this, request, globalScopes);
        try {
            return new DebugExprExecutableNode(d.parse());
        } catch (DebugExprException | LLVMParserException e) {
            // error found during parsing
            return new ExecutableNode(this) {
                @Override
                public Object execute(VirtualFrame frame) {
                    return e.getMessage();
                }
            };
        }
    }

    private ExecutableNode parseCoCoR(InlineParsingRequest request) {
        Iterable<Scope> globalScopes = findTopScopes(getContextReference().get());
        final DebugExprParser d = new DebugExprParser(this, request, globalScopes);
        try {
            return new DebugExprExecutableNode(d.parse());
        } catch (DebugExprException | LLVMParserException e) {
            // error found during parsing
            return new ExecutableNode(this) {
                @Override
                public Object execute(VirtualFrame frame) {
                    return e.getMessage();
                }
            };
        }
=======
    protected boolean patchContext(LLVMContext context, Env newEnv) {
        boolean compatible = Configurations.areOptionsCompatible(context.getEnv().getOptions(), newEnv.getOptions());
        if (!compatible) {
            return false;
        }
        return context.patchContext(newEnv);
>>>>>>> d8712311
    }

    @Override
    protected void finalizeContext(LLVMContext context) {
        context.finalizeContext();
    }

    @Override
    protected void disposeContext(LLVMContext context) {
        LLVMMemory memory = getCapability(LLVMMemory.class);
        context.dispose(memory);
    }

    @Override
    protected CallTarget parse(ParsingRequest request) {
        Source source = request.getSource();
        return getCapability(Loader.class).load(getContext(), source);
    }

    @Override
    protected Iterable<Scope> findTopScopes(LLVMContext context) {
        Scope scope = Scope.newBuilder("llvm-global", context.getGlobalScope()).build();
        return Collections.singleton(scope);
    }

    @Override
    protected boolean isObjectOfLanguage(Object object) {
        return LLVMPointer.isInstance(object) || object instanceof LLVMInternalTruffleObject || object instanceof SulongLibrary ||
                        object instanceof LLVMDebuggerValue || object instanceof LLVMInteropType;
    }

    @Override
    protected String toString(LLVMContext context, Object value) {
        if (value instanceof SulongLibrary) {
            return "LLVMLibrary:" + ((SulongLibrary) value).getName();
        } else if (isObjectOfLanguage(value)) {
            // our internal objects have safe toString implementations
            return value.toString();
        } else if (value instanceof String || value instanceof Number) {
            // truffle primitives
            return value.toString();
        } else {
            return "<unknown object>";
        }
    }

    @Override
    protected OptionDescriptors getOptionDescriptors() {
        return Configurations.getOptionDescriptors();
    }

    @Override
    protected Object findMetaObject(LLVMContext context, Object value) {
        if (value instanceof LLVMDebuggerValue) {
            return ((LLVMDebuggerValue) value).getMetaObject();
        } else if (LLVMPointer.isInstance(value)) {
            LLVMPointer ptr = LLVMPointer.cast(value);
            return ptr.getExportType();
        }

        return super.findMetaObject(context, value);
    }

    @Override
    protected boolean isThreadAccessAllowed(Thread thread, boolean singleThreaded) {
        return true;
    }

    @Override
    protected void disposeThread(LLVMContext context, Thread thread) {
        super.disposeThread(context, thread);
        if (context.isInitialized()) {
            context.getThreadingStack().freeStack(getCapability(LLVMMemory.class), thread);
        }
    }

    @Override
    protected SourceSection findSourceLocation(LLVMContext context, Object value) {
        LLVMSourceLocation location = null;
        if (value instanceof LLVMSourceType) {
            location = ((LLVMSourceType) value).getLocation();
        } else if (value instanceof LLVMDebugObject) {
            location = ((LLVMDebugObject) value).getDeclaration();
        }
        if (location != null) {
            return location.getSourceSection();
        }
        return null;
    }

    @Override
    protected Iterable<Scope> findLocalScopes(LLVMContext context, Node node, Frame frame) {
        if (context.getEnv().getOptions().get(SulongEngineOption.ENABLE_LVI)) {
            final Iterable<Scope> scopes = LLVMDebuggerScopeFactory.createSourceLevelScope(node, frame, context);
            return scopes;
        } else {
            return LLVMDebuggerScopeFactory.createIRLevelScope(node, frame, context);
        }
    }
}<|MERGE_RESOLUTION|>--- conflicted
+++ resolved
@@ -194,7 +194,6 @@
     }
 
     @Override
-<<<<<<< HEAD
     protected ExecutableNode parse(InlineParsingRequest request) throws Exception {
         if (!Boolean.getBoolean("debugexpr.antlr")) {
             return parseAntlr(request);
@@ -232,14 +231,15 @@
                 }
             };
         }
-=======
+    }
+
+    @Override
     protected boolean patchContext(LLVMContext context, Env newEnv) {
         boolean compatible = Configurations.areOptionsCompatible(context.getEnv().getOptions(), newEnv.getOptions());
         if (!compatible) {
             return false;
         }
         return context.patchContext(newEnv);
->>>>>>> d8712311
     }
 
     @Override
