--- conflicted
+++ resolved
@@ -52,19 +52,10 @@
                     category = OptionCategory.EXPERT)
     public static final OptionKey<Integer> CompilationThreshold = new OptionKey<>(1000);
 
-<<<<<<< HEAD
     @Option(help = "Minimum number of invocations or loop iterations needed to compile a guest language root in low tier mode.",
             category = OptionCategory.EXPERT)
     public static final OptionKey<Integer> FirstTierCompilationThreshold = new OptionKey<>(100);
 
-    @Option(help = "Maximum number of milliseconds between the first call and beeing queued for compilation of a guest language root. " +
-                    "If the maximum queue time is exceeded then the compilation is deferred, ie. the invocation counter is reset. " +
-                    "The queuing is retried after the compilation threshold is reached again.",
-                    category = OptionCategory.EXPERT)
-    public static final OptionKey<Integer> QueueTimeThreshold = new OptionKey<>(50000);
-
-=======
->>>>>>> 1f110b29
     /*
      * TODO planned options:
      *
